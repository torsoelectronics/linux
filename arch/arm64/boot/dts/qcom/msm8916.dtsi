--- conflicted
+++ resolved
@@ -193,11 +193,7 @@
 
 			cooling-maps {
 				map0 {
-<<<<<<< HEAD
-					trip = <&cpu_alert0>;
-=======
 					trip = <&cpu0_1_alert0>;
->>>>>>> 0ecfebd2
 					cooling-device = <&CPU0 THERMAL_NO_LIMIT THERMAL_NO_LIMIT>,
 							 <&CPU1 THERMAL_NO_LIMIT THERMAL_NO_LIMIT>,
 							 <&CPU2 THERMAL_NO_LIMIT THERMAL_NO_LIMIT>,
@@ -227,17 +223,11 @@
 
 			cooling-maps {
 				map0 {
-<<<<<<< HEAD
-					trip = <&cpu_alert1>;
-=======
 					trip = <&cpu2_3_alert0>;
->>>>>>> 0ecfebd2
 					cooling-device = <&CPU0 THERMAL_NO_LIMIT THERMAL_NO_LIMIT>,
 							 <&CPU1 THERMAL_NO_LIMIT THERMAL_NO_LIMIT>,
 							 <&CPU2 THERMAL_NO_LIMIT THERMAL_NO_LIMIT>,
 							 <&CPU3 THERMAL_NO_LIMIT THERMAL_NO_LIMIT>;
-<<<<<<< HEAD
-=======
 				};
 			};
 		};
@@ -288,50 +278,8 @@
 					temperature = <85000>;
 					hysteresis = <2000>;
 					type = "hot";
->>>>>>> 0ecfebd2
-				};
-			};
-		};
-
-		gpu-thermal {
-			polling-delay-passive = <250>;
-			polling-delay = <1000>;
-
-			thermal-sensors = <&tsens 2>;
-
-			trips {
-				gpu_alert: trip0 {
-					temperature = <75000>;
-					hysteresis = <2000>;
-					type = "passive";
-				};
-				gpu_crit: trip1 {
-					temperature = <95000>;
-					hysteresis = <2000>;
-					type = "critical";
-				};
-			};
-		};
-
-		camera-thermal {
-			polling-delay-passive = <250>;
-			polling-delay = <1000>;
-
-			thermal-sensors = <&tsens 1>;
-
-			trips {
-				cam_alert: trip0 {
-					temperature = <75000>;
-					hysteresis = <2000>;
-					type = "passive";
-				};
-				cam_crit: trip1 {
-					temperature = <95000>;
-					hysteresis = <2000>;
-					type = "critical";
-				};
-			};
-
+				};
+			};
 		};
 
 	};
