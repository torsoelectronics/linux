--- conflicted
+++ resolved
@@ -1490,11 +1490,7 @@
 
 	rcu_read_lock();
 	hlist_bl_for_each_entry_rcu(gl, pos, head, gl_list) {
-<<<<<<< HEAD
-		if ((gl->gl_sbd == sdp) && atomic_inc_not_zero(&gl->gl_ref))
-=======
 		if ((gl->gl_sbd == sdp) && lockref_get_not_dead(&gl->gl_lockref))
->>>>>>> d8ec26d7
 			examiner(gl);
 	}
 	rcu_read_unlock();
