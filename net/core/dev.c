/*
 * 	NET3	Protocol independent device support routines.
 *
 *		This program is free software; you can redistribute it and/or
 *		modify it under the terms of the GNU General Public License
 *		as published by the Free Software Foundation; either version
 *		2 of the License, or (at your option) any later version.
 *
 *	Derived from the non IP parts of dev.c 1.0.19
 * 		Authors:	Ross Biro
 *				Fred N. van Kempen, <waltje@uWalt.NL.Mugnet.ORG>
 *				Mark Evans, <evansmp@uhura.aston.ac.uk>
 *
 *	Additional Authors:
 *		Florian la Roche <rzsfl@rz.uni-sb.de>
 *		Alan Cox <gw4pts@gw4pts.ampr.org>
 *		David Hinds <dahinds@users.sourceforge.net>
 *		Alexey Kuznetsov <kuznet@ms2.inr.ac.ru>
 *		Adam Sulmicki <adam@cfar.umd.edu>
 *              Pekka Riikonen <priikone@poesidon.pspt.fi>
 *
 *	Changes:
 *              D.J. Barrow     :       Fixed bug where dev->refcnt gets set
 *              			to 2 if register_netdev gets called
 *              			before net_dev_init & also removed a
 *              			few lines of code in the process.
 *		Alan Cox	:	device private ioctl copies fields back.
 *		Alan Cox	:	Transmit queue code does relevant
 *					stunts to keep the queue safe.
 *		Alan Cox	:	Fixed double lock.
 *		Alan Cox	:	Fixed promisc NULL pointer trap
 *		????????	:	Support the full private ioctl range
 *		Alan Cox	:	Moved ioctl permission check into
 *					drivers
 *		Tim Kordas	:	SIOCADDMULTI/SIOCDELMULTI
 *		Alan Cox	:	100 backlog just doesn't cut it when
 *					you start doing multicast video 8)
 *		Alan Cox	:	Rewrote net_bh and list manager.
 *		Alan Cox	: 	Fix ETH_P_ALL echoback lengths.
 *		Alan Cox	:	Took out transmit every packet pass
 *					Saved a few bytes in the ioctl handler
 *		Alan Cox	:	Network driver sets packet type before
 *					calling netif_rx. Saves a function
 *					call a packet.
 *		Alan Cox	:	Hashed net_bh()
 *		Richard Kooijman:	Timestamp fixes.
 *		Alan Cox	:	Wrong field in SIOCGIFDSTADDR
 *		Alan Cox	:	Device lock protection.
 *		Alan Cox	: 	Fixed nasty side effect of device close
 *					changes.
 *		Rudi Cilibrasi	:	Pass the right thing to
 *					set_mac_address()
 *		Dave Miller	:	32bit quantity for the device lock to
 *					make it work out on a Sparc.
 *		Bjorn Ekwall	:	Added KERNELD hack.
 *		Alan Cox	:	Cleaned up the backlog initialise.
 *		Craig Metz	:	SIOCGIFCONF fix if space for under
 *					1 device.
 *	    Thomas Bogendoerfer :	Return ENODEV for dev_open, if there
 *					is no device open function.
 *		Andi Kleen	:	Fix error reporting for SIOCGIFCONF
 *	    Michael Chastain	:	Fix signed/unsigned for SIOCGIFCONF
 *		Cyrus Durgin	:	Cleaned for KMOD
 *		Adam Sulmicki   :	Bug Fix : Network Device Unload
 *					A network device unload needs to purge
 *					the backlog queue.
 *	Paul Rusty Russell	:	SIOCSIFNAME
 *              Pekka Riikonen  :	Netdev boot-time settings code
 *              Andrew Morton   :       Make unregister_netdevice wait
 *              			indefinitely on dev->refcnt
 * 		J Hadi Salim	:	- Backlog queue sampling
 *				        - netif_rx() feedback
 */

#include <asm/uaccess.h>
#include <linux/bitops.h>
#include <linux/capability.h>
#include <linux/cpu.h>
#include <linux/types.h>
#include <linux/kernel.h>
#include <linux/hash.h>
#include <linux/slab.h>
#include <linux/sched.h>
#include <linux/mutex.h>
#include <linux/string.h>
#include <linux/mm.h>
#include <linux/socket.h>
#include <linux/sockios.h>
#include <linux/errno.h>
#include <linux/interrupt.h>
#include <linux/if_ether.h>
#include <linux/netdevice.h>
#include <linux/etherdevice.h>
#include <linux/ethtool.h>
#include <linux/notifier.h>
#include <linux/skbuff.h>
#include <net/net_namespace.h>
#include <net/sock.h>
#include <linux/rtnetlink.h>
#include <linux/stat.h>
#include <net/dst.h>
#include <net/pkt_sched.h>
#include <net/checksum.h>
#include <net/xfrm.h>
#include <linux/highmem.h>
#include <linux/init.h>
#include <linux/module.h>
#include <linux/netpoll.h>
#include <linux/rcupdate.h>
#include <linux/delay.h>
#include <net/iw_handler.h>
#include <asm/current.h>
#include <linux/audit.h>
#include <linux/dmaengine.h>
#include <linux/err.h>
#include <linux/ctype.h>
#include <linux/if_arp.h>
#include <linux/if_vlan.h>
#include <linux/ip.h>
#include <net/ip.h>
#include <linux/ipv6.h>
#include <linux/in.h>
#include <linux/jhash.h>
#include <linux/random.h>
#include <trace/events/napi.h>
#include <trace/events/net.h>
#include <trace/events/skb.h>
#include <linux/pci.h>
#include <linux/inetdevice.h>
#include <linux/cpu_rmap.h>
#include <linux/static_key.h>
#include <linux/hashtable.h>
#include <linux/vmalloc.h>
#include <linux/if_macvlan.h>

#include "net-sysfs.h"

/* Instead of increasing this, you should create a hash table. */
#define MAX_GRO_SKBS 8

/* This should be increased if a protocol with a bigger head is added. */
#define GRO_MAX_HEAD (MAX_HEADER + 128)

static DEFINE_SPINLOCK(ptype_lock);
static DEFINE_SPINLOCK(offload_lock);
struct list_head ptype_base[PTYPE_HASH_SIZE] __read_mostly;
struct list_head ptype_all __read_mostly;	/* Taps */
static struct list_head offload_base __read_mostly;

static int netif_rx_internal(struct sk_buff *skb);

/*
 * The @dev_base_head list is protected by @dev_base_lock and the rtnl
 * semaphore.
 *
 * Pure readers hold dev_base_lock for reading, or rcu_read_lock()
 *
 * Writers must hold the rtnl semaphore while they loop through the
 * dev_base_head list, and hold dev_base_lock for writing when they do the
 * actual updates.  This allows pure readers to access the list even
 * while a writer is preparing to update it.
 *
 * To put it another way, dev_base_lock is held for writing only to
 * protect against pure readers; the rtnl semaphore provides the
 * protection against other writers.
 *
 * See, for example usages, register_netdevice() and
 * unregister_netdevice(), which must be called with the rtnl
 * semaphore held.
 */
DEFINE_RWLOCK(dev_base_lock);
EXPORT_SYMBOL(dev_base_lock);

/* protects napi_hash addition/deletion and napi_gen_id */
static DEFINE_SPINLOCK(napi_hash_lock);

static unsigned int napi_gen_id;
static DEFINE_HASHTABLE(napi_hash, 8);

static seqcount_t devnet_rename_seq;

static inline void dev_base_seq_inc(struct net *net)
{
	while (++net->dev_base_seq == 0);
}

static inline struct hlist_head *dev_name_hash(struct net *net, const char *name)
{
	unsigned int hash = full_name_hash(name, strnlen(name, IFNAMSIZ));

	return &net->dev_name_head[hash_32(hash, NETDEV_HASHBITS)];
}

static inline struct hlist_head *dev_index_hash(struct net *net, int ifindex)
{
	return &net->dev_index_head[ifindex & (NETDEV_HASHENTRIES - 1)];
}

static inline void rps_lock(struct softnet_data *sd)
{
#ifdef CONFIG_RPS
	spin_lock(&sd->input_pkt_queue.lock);
#endif
}

static inline void rps_unlock(struct softnet_data *sd)
{
#ifdef CONFIG_RPS
	spin_unlock(&sd->input_pkt_queue.lock);
#endif
}

/* Device list insertion */
static void list_netdevice(struct net_device *dev)
{
	struct net *net = dev_net(dev);

	ASSERT_RTNL();

	write_lock_bh(&dev_base_lock);
	list_add_tail_rcu(&dev->dev_list, &net->dev_base_head);
	hlist_add_head_rcu(&dev->name_hlist, dev_name_hash(net, dev->name));
	hlist_add_head_rcu(&dev->index_hlist,
			   dev_index_hash(net, dev->ifindex));
	write_unlock_bh(&dev_base_lock);

	dev_base_seq_inc(net);
}

/* Device list removal
 * caller must respect a RCU grace period before freeing/reusing dev
 */
static void unlist_netdevice(struct net_device *dev)
{
	ASSERT_RTNL();

	/* Unlink dev from the device chain */
	write_lock_bh(&dev_base_lock);
	list_del_rcu(&dev->dev_list);
	hlist_del_rcu(&dev->name_hlist);
	hlist_del_rcu(&dev->index_hlist);
	write_unlock_bh(&dev_base_lock);

	dev_base_seq_inc(dev_net(dev));
}

/*
 *	Our notifier list
 */

static RAW_NOTIFIER_HEAD(netdev_chain);

/*
 *	Device drivers call our routines to queue packets here. We empty the
 *	queue in the local softnet handler.
 */

DEFINE_PER_CPU_ALIGNED(struct softnet_data, softnet_data);
EXPORT_PER_CPU_SYMBOL(softnet_data);

#ifdef CONFIG_LOCKDEP
/*
 * register_netdevice() inits txq->_xmit_lock and sets lockdep class
 * according to dev->type
 */
static const unsigned short netdev_lock_type[] =
	{ARPHRD_NETROM, ARPHRD_ETHER, ARPHRD_EETHER, ARPHRD_AX25,
	 ARPHRD_PRONET, ARPHRD_CHAOS, ARPHRD_IEEE802, ARPHRD_ARCNET,
	 ARPHRD_APPLETLK, ARPHRD_DLCI, ARPHRD_ATM, ARPHRD_METRICOM,
	 ARPHRD_IEEE1394, ARPHRD_EUI64, ARPHRD_INFINIBAND, ARPHRD_SLIP,
	 ARPHRD_CSLIP, ARPHRD_SLIP6, ARPHRD_CSLIP6, ARPHRD_RSRVD,
	 ARPHRD_ADAPT, ARPHRD_ROSE, ARPHRD_X25, ARPHRD_HWX25,
	 ARPHRD_PPP, ARPHRD_CISCO, ARPHRD_LAPB, ARPHRD_DDCMP,
	 ARPHRD_RAWHDLC, ARPHRD_TUNNEL, ARPHRD_TUNNEL6, ARPHRD_FRAD,
	 ARPHRD_SKIP, ARPHRD_LOOPBACK, ARPHRD_LOCALTLK, ARPHRD_FDDI,
	 ARPHRD_BIF, ARPHRD_SIT, ARPHRD_IPDDP, ARPHRD_IPGRE,
	 ARPHRD_PIMREG, ARPHRD_HIPPI, ARPHRD_ASH, ARPHRD_ECONET,
	 ARPHRD_IRDA, ARPHRD_FCPP, ARPHRD_FCAL, ARPHRD_FCPL,
	 ARPHRD_FCFABRIC, ARPHRD_IEEE80211, ARPHRD_IEEE80211_PRISM,
	 ARPHRD_IEEE80211_RADIOTAP, ARPHRD_PHONET, ARPHRD_PHONET_PIPE,
	 ARPHRD_IEEE802154, ARPHRD_VOID, ARPHRD_NONE};

static const char *const netdev_lock_name[] =
	{"_xmit_NETROM", "_xmit_ETHER", "_xmit_EETHER", "_xmit_AX25",
	 "_xmit_PRONET", "_xmit_CHAOS", "_xmit_IEEE802", "_xmit_ARCNET",
	 "_xmit_APPLETLK", "_xmit_DLCI", "_xmit_ATM", "_xmit_METRICOM",
	 "_xmit_IEEE1394", "_xmit_EUI64", "_xmit_INFINIBAND", "_xmit_SLIP",
	 "_xmit_CSLIP", "_xmit_SLIP6", "_xmit_CSLIP6", "_xmit_RSRVD",
	 "_xmit_ADAPT", "_xmit_ROSE", "_xmit_X25", "_xmit_HWX25",
	 "_xmit_PPP", "_xmit_CISCO", "_xmit_LAPB", "_xmit_DDCMP",
	 "_xmit_RAWHDLC", "_xmit_TUNNEL", "_xmit_TUNNEL6", "_xmit_FRAD",
	 "_xmit_SKIP", "_xmit_LOOPBACK", "_xmit_LOCALTLK", "_xmit_FDDI",
	 "_xmit_BIF", "_xmit_SIT", "_xmit_IPDDP", "_xmit_IPGRE",
	 "_xmit_PIMREG", "_xmit_HIPPI", "_xmit_ASH", "_xmit_ECONET",
	 "_xmit_IRDA", "_xmit_FCPP", "_xmit_FCAL", "_xmit_FCPL",
	 "_xmit_FCFABRIC", "_xmit_IEEE80211", "_xmit_IEEE80211_PRISM",
	 "_xmit_IEEE80211_RADIOTAP", "_xmit_PHONET", "_xmit_PHONET_PIPE",
	 "_xmit_IEEE802154", "_xmit_VOID", "_xmit_NONE"};

static struct lock_class_key netdev_xmit_lock_key[ARRAY_SIZE(netdev_lock_type)];
static struct lock_class_key netdev_addr_lock_key[ARRAY_SIZE(netdev_lock_type)];

static inline unsigned short netdev_lock_pos(unsigned short dev_type)
{
	int i;

	for (i = 0; i < ARRAY_SIZE(netdev_lock_type); i++)
		if (netdev_lock_type[i] == dev_type)
			return i;
	/* the last key is used by default */
	return ARRAY_SIZE(netdev_lock_type) - 1;
}

static inline void netdev_set_xmit_lockdep_class(spinlock_t *lock,
						 unsigned short dev_type)
{
	int i;

	i = netdev_lock_pos(dev_type);
	lockdep_set_class_and_name(lock, &netdev_xmit_lock_key[i],
				   netdev_lock_name[i]);
}

static inline void netdev_set_addr_lockdep_class(struct net_device *dev)
{
	int i;

	i = netdev_lock_pos(dev->type);
	lockdep_set_class_and_name(&dev->addr_list_lock,
				   &netdev_addr_lock_key[i],
				   netdev_lock_name[i]);
}
#else
static inline void netdev_set_xmit_lockdep_class(spinlock_t *lock,
						 unsigned short dev_type)
{
}
static inline void netdev_set_addr_lockdep_class(struct net_device *dev)
{
}
#endif

/*******************************************************************************

		Protocol management and registration routines

*******************************************************************************/

/*
 *	Add a protocol ID to the list. Now that the input handler is
 *	smarter we can dispense with all the messy stuff that used to be
 *	here.
 *
 *	BEWARE!!! Protocol handlers, mangling input packets,
 *	MUST BE last in hash buckets and checking protocol handlers
 *	MUST start from promiscuous ptype_all chain in net_bh.
 *	It is true now, do not change it.
 *	Explanation follows: if protocol handler, mangling packet, will
 *	be the first on list, it is not able to sense, that packet
 *	is cloned and should be copied-on-write, so that it will
 *	change it and subsequent readers will get broken packet.
 *							--ANK (980803)
 */

static inline struct list_head *ptype_head(const struct packet_type *pt)
{
	if (pt->type == htons(ETH_P_ALL))
		return &ptype_all;
	else
		return &ptype_base[ntohs(pt->type) & PTYPE_HASH_MASK];
}

/**
 *	dev_add_pack - add packet handler
 *	@pt: packet type declaration
 *
 *	Add a protocol handler to the networking stack. The passed &packet_type
 *	is linked into kernel lists and may not be freed until it has been
 *	removed from the kernel lists.
 *
 *	This call does not sleep therefore it can not
 *	guarantee all CPU's that are in middle of receiving packets
 *	will see the new packet type (until the next received packet).
 */

void dev_add_pack(struct packet_type *pt)
{
	struct list_head *head = ptype_head(pt);

	spin_lock(&ptype_lock);
	list_add_rcu(&pt->list, head);
	spin_unlock(&ptype_lock);
}
EXPORT_SYMBOL(dev_add_pack);

/**
 *	__dev_remove_pack	 - remove packet handler
 *	@pt: packet type declaration
 *
 *	Remove a protocol handler that was previously added to the kernel
 *	protocol handlers by dev_add_pack(). The passed &packet_type is removed
 *	from the kernel lists and can be freed or reused once this function
 *	returns.
 *
 *      The packet type might still be in use by receivers
 *	and must not be freed until after all the CPU's have gone
 *	through a quiescent state.
 */
void __dev_remove_pack(struct packet_type *pt)
{
	struct list_head *head = ptype_head(pt);
	struct packet_type *pt1;

	spin_lock(&ptype_lock);

	list_for_each_entry(pt1, head, list) {
		if (pt == pt1) {
			list_del_rcu(&pt->list);
			goto out;
		}
	}

	pr_warn("dev_remove_pack: %p not found\n", pt);
out:
	spin_unlock(&ptype_lock);
}
EXPORT_SYMBOL(__dev_remove_pack);

/**
 *	dev_remove_pack	 - remove packet handler
 *	@pt: packet type declaration
 *
 *	Remove a protocol handler that was previously added to the kernel
 *	protocol handlers by dev_add_pack(). The passed &packet_type is removed
 *	from the kernel lists and can be freed or reused once this function
 *	returns.
 *
 *	This call sleeps to guarantee that no CPU is looking at the packet
 *	type after return.
 */
void dev_remove_pack(struct packet_type *pt)
{
	__dev_remove_pack(pt);

	synchronize_net();
}
EXPORT_SYMBOL(dev_remove_pack);


/**
 *	dev_add_offload - register offload handlers
 *	@po: protocol offload declaration
 *
 *	Add protocol offload handlers to the networking stack. The passed
 *	&proto_offload is linked into kernel lists and may not be freed until
 *	it has been removed from the kernel lists.
 *
 *	This call does not sleep therefore it can not
 *	guarantee all CPU's that are in middle of receiving packets
 *	will see the new offload handlers (until the next received packet).
 */
void dev_add_offload(struct packet_offload *po)
{
	struct list_head *head = &offload_base;

	spin_lock(&offload_lock);
	list_add_rcu(&po->list, head);
	spin_unlock(&offload_lock);
}
EXPORT_SYMBOL(dev_add_offload);

/**
 *	__dev_remove_offload	 - remove offload handler
 *	@po: packet offload declaration
 *
 *	Remove a protocol offload handler that was previously added to the
 *	kernel offload handlers by dev_add_offload(). The passed &offload_type
 *	is removed from the kernel lists and can be freed or reused once this
 *	function returns.
 *
 *      The packet type might still be in use by receivers
 *	and must not be freed until after all the CPU's have gone
 *	through a quiescent state.
 */
static void __dev_remove_offload(struct packet_offload *po)
{
	struct list_head *head = &offload_base;
	struct packet_offload *po1;

	spin_lock(&offload_lock);

	list_for_each_entry(po1, head, list) {
		if (po == po1) {
			list_del_rcu(&po->list);
			goto out;
		}
	}

	pr_warn("dev_remove_offload: %p not found\n", po);
out:
	spin_unlock(&offload_lock);
}

/**
 *	dev_remove_offload	 - remove packet offload handler
 *	@po: packet offload declaration
 *
 *	Remove a packet offload handler that was previously added to the kernel
 *	offload handlers by dev_add_offload(). The passed &offload_type is
 *	removed from the kernel lists and can be freed or reused once this
 *	function returns.
 *
 *	This call sleeps to guarantee that no CPU is looking at the packet
 *	type after return.
 */
void dev_remove_offload(struct packet_offload *po)
{
	__dev_remove_offload(po);

	synchronize_net();
}
EXPORT_SYMBOL(dev_remove_offload);

/******************************************************************************

		      Device Boot-time Settings Routines

*******************************************************************************/

/* Boot time configuration table */
static struct netdev_boot_setup dev_boot_setup[NETDEV_BOOT_SETUP_MAX];

/**
 *	netdev_boot_setup_add	- add new setup entry
 *	@name: name of the device
 *	@map: configured settings for the device
 *
 *	Adds new setup entry to the dev_boot_setup list.  The function
 *	returns 0 on error and 1 on success.  This is a generic routine to
 *	all netdevices.
 */
static int netdev_boot_setup_add(char *name, struct ifmap *map)
{
	struct netdev_boot_setup *s;
	int i;

	s = dev_boot_setup;
	for (i = 0; i < NETDEV_BOOT_SETUP_MAX; i++) {
		if (s[i].name[0] == '\0' || s[i].name[0] == ' ') {
			memset(s[i].name, 0, sizeof(s[i].name));
			strlcpy(s[i].name, name, IFNAMSIZ);
			memcpy(&s[i].map, map, sizeof(s[i].map));
			break;
		}
	}

	return i >= NETDEV_BOOT_SETUP_MAX ? 0 : 1;
}

/**
 *	netdev_boot_setup_check	- check boot time settings
 *	@dev: the netdevice
 *
 * 	Check boot time settings for the device.
 *	The found settings are set for the device to be used
 *	later in the device probing.
 *	Returns 0 if no settings found, 1 if they are.
 */
int netdev_boot_setup_check(struct net_device *dev)
{
	struct netdev_boot_setup *s = dev_boot_setup;
	int i;

	for (i = 0; i < NETDEV_BOOT_SETUP_MAX; i++) {
		if (s[i].name[0] != '\0' && s[i].name[0] != ' ' &&
		    !strcmp(dev->name, s[i].name)) {
			dev->irq 	= s[i].map.irq;
			dev->base_addr 	= s[i].map.base_addr;
			dev->mem_start 	= s[i].map.mem_start;
			dev->mem_end 	= s[i].map.mem_end;
			return 1;
		}
	}
	return 0;
}
EXPORT_SYMBOL(netdev_boot_setup_check);


/**
 *	netdev_boot_base	- get address from boot time settings
 *	@prefix: prefix for network device
 *	@unit: id for network device
 *
 * 	Check boot time settings for the base address of device.
 *	The found settings are set for the device to be used
 *	later in the device probing.
 *	Returns 0 if no settings found.
 */
unsigned long netdev_boot_base(const char *prefix, int unit)
{
	const struct netdev_boot_setup *s = dev_boot_setup;
	char name[IFNAMSIZ];
	int i;

	sprintf(name, "%s%d", prefix, unit);

	/*
	 * If device already registered then return base of 1
	 * to indicate not to probe for this interface
	 */
	if (__dev_get_by_name(&init_net, name))
		return 1;

	for (i = 0; i < NETDEV_BOOT_SETUP_MAX; i++)
		if (!strcmp(name, s[i].name))
			return s[i].map.base_addr;
	return 0;
}

/*
 * Saves at boot time configured settings for any netdevice.
 */
int __init netdev_boot_setup(char *str)
{
	int ints[5];
	struct ifmap map;

	str = get_options(str, ARRAY_SIZE(ints), ints);
	if (!str || !*str)
		return 0;

	/* Save settings */
	memset(&map, 0, sizeof(map));
	if (ints[0] > 0)
		map.irq = ints[1];
	if (ints[0] > 1)
		map.base_addr = ints[2];
	if (ints[0] > 2)
		map.mem_start = ints[3];
	if (ints[0] > 3)
		map.mem_end = ints[4];

	/* Add new entry to the list */
	return netdev_boot_setup_add(str, &map);
}

__setup("netdev=", netdev_boot_setup);

/*******************************************************************************

			    Device Interface Subroutines

*******************************************************************************/

/**
 *	__dev_get_by_name	- find a device by its name
 *	@net: the applicable net namespace
 *	@name: name to find
 *
 *	Find an interface by name. Must be called under RTNL semaphore
 *	or @dev_base_lock. If the name is found a pointer to the device
 *	is returned. If the name is not found then %NULL is returned. The
 *	reference counters are not incremented so the caller must be
 *	careful with locks.
 */

struct net_device *__dev_get_by_name(struct net *net, const char *name)
{
	struct net_device *dev;
	struct hlist_head *head = dev_name_hash(net, name);

	hlist_for_each_entry(dev, head, name_hlist)
		if (!strncmp(dev->name, name, IFNAMSIZ))
			return dev;

	return NULL;
}
EXPORT_SYMBOL(__dev_get_by_name);

/**
 *	dev_get_by_name_rcu	- find a device by its name
 *	@net: the applicable net namespace
 *	@name: name to find
 *
 *	Find an interface by name.
 *	If the name is found a pointer to the device is returned.
 * 	If the name is not found then %NULL is returned.
 *	The reference counters are not incremented so the caller must be
 *	careful with locks. The caller must hold RCU lock.
 */

struct net_device *dev_get_by_name_rcu(struct net *net, const char *name)
{
	struct net_device *dev;
	struct hlist_head *head = dev_name_hash(net, name);

	hlist_for_each_entry_rcu(dev, head, name_hlist)
		if (!strncmp(dev->name, name, IFNAMSIZ))
			return dev;

	return NULL;
}
EXPORT_SYMBOL(dev_get_by_name_rcu);

/**
 *	dev_get_by_name		- find a device by its name
 *	@net: the applicable net namespace
 *	@name: name to find
 *
 *	Find an interface by name. This can be called from any
 *	context and does its own locking. The returned handle has
 *	the usage count incremented and the caller must use dev_put() to
 *	release it when it is no longer needed. %NULL is returned if no
 *	matching device is found.
 */

struct net_device *dev_get_by_name(struct net *net, const char *name)
{
	struct net_device *dev;

	rcu_read_lock();
	dev = dev_get_by_name_rcu(net, name);
	if (dev)
		dev_hold(dev);
	rcu_read_unlock();
	return dev;
}
EXPORT_SYMBOL(dev_get_by_name);

/**
 *	__dev_get_by_index - find a device by its ifindex
 *	@net: the applicable net namespace
 *	@ifindex: index of device
 *
 *	Search for an interface by index. Returns %NULL if the device
 *	is not found or a pointer to the device. The device has not
 *	had its reference counter increased so the caller must be careful
 *	about locking. The caller must hold either the RTNL semaphore
 *	or @dev_base_lock.
 */

struct net_device *__dev_get_by_index(struct net *net, int ifindex)
{
	struct net_device *dev;
	struct hlist_head *head = dev_index_hash(net, ifindex);

	hlist_for_each_entry(dev, head, index_hlist)
		if (dev->ifindex == ifindex)
			return dev;

	return NULL;
}
EXPORT_SYMBOL(__dev_get_by_index);

/**
 *	dev_get_by_index_rcu - find a device by its ifindex
 *	@net: the applicable net namespace
 *	@ifindex: index of device
 *
 *	Search for an interface by index. Returns %NULL if the device
 *	is not found or a pointer to the device. The device has not
 *	had its reference counter increased so the caller must be careful
 *	about locking. The caller must hold RCU lock.
 */

struct net_device *dev_get_by_index_rcu(struct net *net, int ifindex)
{
	struct net_device *dev;
	struct hlist_head *head = dev_index_hash(net, ifindex);

	hlist_for_each_entry_rcu(dev, head, index_hlist)
		if (dev->ifindex == ifindex)
			return dev;

	return NULL;
}
EXPORT_SYMBOL(dev_get_by_index_rcu);


/**
 *	dev_get_by_index - find a device by its ifindex
 *	@net: the applicable net namespace
 *	@ifindex: index of device
 *
 *	Search for an interface by index. Returns NULL if the device
 *	is not found or a pointer to the device. The device returned has
 *	had a reference added and the pointer is safe until the user calls
 *	dev_put to indicate they have finished with it.
 */

struct net_device *dev_get_by_index(struct net *net, int ifindex)
{
	struct net_device *dev;

	rcu_read_lock();
	dev = dev_get_by_index_rcu(net, ifindex);
	if (dev)
		dev_hold(dev);
	rcu_read_unlock();
	return dev;
}
EXPORT_SYMBOL(dev_get_by_index);

/**
 *	netdev_get_name - get a netdevice name, knowing its ifindex.
 *	@net: network namespace
 *	@name: a pointer to the buffer where the name will be stored.
 *	@ifindex: the ifindex of the interface to get the name from.
 *
 *	The use of raw_seqcount_begin() and cond_resched() before
 *	retrying is required as we want to give the writers a chance
 *	to complete when CONFIG_PREEMPT is not set.
 */
int netdev_get_name(struct net *net, char *name, int ifindex)
{
	struct net_device *dev;
	unsigned int seq;

retry:
	seq = raw_seqcount_begin(&devnet_rename_seq);
	rcu_read_lock();
	dev = dev_get_by_index_rcu(net, ifindex);
	if (!dev) {
		rcu_read_unlock();
		return -ENODEV;
	}

	strcpy(name, dev->name);
	rcu_read_unlock();
	if (read_seqcount_retry(&devnet_rename_seq, seq)) {
		cond_resched();
		goto retry;
	}

	return 0;
}

/**
 *	dev_getbyhwaddr_rcu - find a device by its hardware address
 *	@net: the applicable net namespace
 *	@type: media type of device
 *	@ha: hardware address
 *
 *	Search for an interface by MAC address. Returns NULL if the device
 *	is not found or a pointer to the device.
 *	The caller must hold RCU or RTNL.
 *	The returned device has not had its ref count increased
 *	and the caller must therefore be careful about locking
 *
 */

struct net_device *dev_getbyhwaddr_rcu(struct net *net, unsigned short type,
				       const char *ha)
{
	struct net_device *dev;

	for_each_netdev_rcu(net, dev)
		if (dev->type == type &&
		    !memcmp(dev->dev_addr, ha, dev->addr_len))
			return dev;

	return NULL;
}
EXPORT_SYMBOL(dev_getbyhwaddr_rcu);

struct net_device *__dev_getfirstbyhwtype(struct net *net, unsigned short type)
{
	struct net_device *dev;

	ASSERT_RTNL();
	for_each_netdev(net, dev)
		if (dev->type == type)
			return dev;

	return NULL;
}
EXPORT_SYMBOL(__dev_getfirstbyhwtype);

struct net_device *dev_getfirstbyhwtype(struct net *net, unsigned short type)
{
	struct net_device *dev, *ret = NULL;

	rcu_read_lock();
	for_each_netdev_rcu(net, dev)
		if (dev->type == type) {
			dev_hold(dev);
			ret = dev;
			break;
		}
	rcu_read_unlock();
	return ret;
}
EXPORT_SYMBOL(dev_getfirstbyhwtype);

/**
 *	dev_get_by_flags_rcu - find any device with given flags
 *	@net: the applicable net namespace
 *	@if_flags: IFF_* values
 *	@mask: bitmask of bits in if_flags to check
 *
 *	Search for any interface with the given flags. Returns NULL if a device
 *	is not found or a pointer to the device. Must be called inside
 *	rcu_read_lock(), and result refcount is unchanged.
 */

struct net_device *dev_get_by_flags_rcu(struct net *net, unsigned short if_flags,
				    unsigned short mask)
{
	struct net_device *dev, *ret;

	ret = NULL;
	for_each_netdev_rcu(net, dev) {
		if (((dev->flags ^ if_flags) & mask) == 0) {
			ret = dev;
			break;
		}
	}
	return ret;
}
EXPORT_SYMBOL(dev_get_by_flags_rcu);

/**
 *	dev_valid_name - check if name is okay for network device
 *	@name: name string
 *
 *	Network device names need to be valid file names to
 *	to allow sysfs to work.  We also disallow any kind of
 *	whitespace.
 */
bool dev_valid_name(const char *name)
{
	if (*name == '\0')
		return false;
	if (strlen(name) >= IFNAMSIZ)
		return false;
	if (!strcmp(name, ".") || !strcmp(name, ".."))
		return false;

	while (*name) {
		if (*name == '/' || isspace(*name))
			return false;
		name++;
	}
	return true;
}
EXPORT_SYMBOL(dev_valid_name);

/**
 *	__dev_alloc_name - allocate a name for a device
 *	@net: network namespace to allocate the device name in
 *	@name: name format string
 *	@buf:  scratch buffer and result name string
 *
 *	Passed a format string - eg "lt%d" it will try and find a suitable
 *	id. It scans list of devices to build up a free map, then chooses
 *	the first empty slot. The caller must hold the dev_base or rtnl lock
 *	while allocating the name and adding the device in order to avoid
 *	duplicates.
 *	Limited to bits_per_byte * page size devices (ie 32K on most platforms).
 *	Returns the number of the unit assigned or a negative errno code.
 */

static int __dev_alloc_name(struct net *net, const char *name, char *buf)
{
	int i = 0;
	const char *p;
	const int max_netdevices = 8*PAGE_SIZE;
	unsigned long *inuse;
	struct net_device *d;

	p = strnchr(name, IFNAMSIZ-1, '%');
	if (p) {
		/*
		 * Verify the string as this thing may have come from
		 * the user.  There must be either one "%d" and no other "%"
		 * characters.
		 */
		if (p[1] != 'd' || strchr(p + 2, '%'))
			return -EINVAL;

		/* Use one page as a bit array of possible slots */
		inuse = (unsigned long *) get_zeroed_page(GFP_ATOMIC);
		if (!inuse)
			return -ENOMEM;

		for_each_netdev(net, d) {
			if (!sscanf(d->name, name, &i))
				continue;
			if (i < 0 || i >= max_netdevices)
				continue;

			/*  avoid cases where sscanf is not exact inverse of printf */
			snprintf(buf, IFNAMSIZ, name, i);
			if (!strncmp(buf, d->name, IFNAMSIZ))
				set_bit(i, inuse);
		}

		i = find_first_zero_bit(inuse, max_netdevices);
		free_page((unsigned long) inuse);
	}

	if (buf != name)
		snprintf(buf, IFNAMSIZ, name, i);
	if (!__dev_get_by_name(net, buf))
		return i;

	/* It is possible to run out of possible slots
	 * when the name is long and there isn't enough space left
	 * for the digits, or if all bits are used.
	 */
	return -ENFILE;
}

/**
 *	dev_alloc_name - allocate a name for a device
 *	@dev: device
 *	@name: name format string
 *
 *	Passed a format string - eg "lt%d" it will try and find a suitable
 *	id. It scans list of devices to build up a free map, then chooses
 *	the first empty slot. The caller must hold the dev_base or rtnl lock
 *	while allocating the name and adding the device in order to avoid
 *	duplicates.
 *	Limited to bits_per_byte * page size devices (ie 32K on most platforms).
 *	Returns the number of the unit assigned or a negative errno code.
 */

int dev_alloc_name(struct net_device *dev, const char *name)
{
	char buf[IFNAMSIZ];
	struct net *net;
	int ret;

	BUG_ON(!dev_net(dev));
	net = dev_net(dev);
	ret = __dev_alloc_name(net, name, buf);
	if (ret >= 0)
		strlcpy(dev->name, buf, IFNAMSIZ);
	return ret;
}
EXPORT_SYMBOL(dev_alloc_name);

static int dev_alloc_name_ns(struct net *net,
			     struct net_device *dev,
			     const char *name)
{
	char buf[IFNAMSIZ];
	int ret;

	ret = __dev_alloc_name(net, name, buf);
	if (ret >= 0)
		strlcpy(dev->name, buf, IFNAMSIZ);
	return ret;
}

static int dev_get_valid_name(struct net *net,
			      struct net_device *dev,
			      const char *name)
{
	BUG_ON(!net);

	if (!dev_valid_name(name))
		return -EINVAL;

	if (strchr(name, '%'))
		return dev_alloc_name_ns(net, dev, name);
	else if (__dev_get_by_name(net, name))
		return -EEXIST;
	else if (dev->name != name)
		strlcpy(dev->name, name, IFNAMSIZ);

	return 0;
}

/**
 *	dev_change_name - change name of a device
 *	@dev: device
 *	@newname: name (or format string) must be at least IFNAMSIZ
 *
 *	Change name of a device, can pass format strings "eth%d".
 *	for wildcarding.
 */
int dev_change_name(struct net_device *dev, const char *newname)
{
	char oldname[IFNAMSIZ];
	int err = 0;
	int ret;
	struct net *net;

	ASSERT_RTNL();
	BUG_ON(!dev_net(dev));

	net = dev_net(dev);
	if (dev->flags & IFF_UP)
		return -EBUSY;

	write_seqcount_begin(&devnet_rename_seq);

	if (strncmp(newname, dev->name, IFNAMSIZ) == 0) {
		write_seqcount_end(&devnet_rename_seq);
		return 0;
	}

	memcpy(oldname, dev->name, IFNAMSIZ);

	err = dev_get_valid_name(net, dev, newname);
	if (err < 0) {
		write_seqcount_end(&devnet_rename_seq);
		return err;
	}

rollback:
	ret = device_rename(&dev->dev, dev->name);
	if (ret) {
		memcpy(dev->name, oldname, IFNAMSIZ);
		write_seqcount_end(&devnet_rename_seq);
		return ret;
	}

	write_seqcount_end(&devnet_rename_seq);

	netdev_adjacent_rename_links(dev, oldname);

	write_lock_bh(&dev_base_lock);
	hlist_del_rcu(&dev->name_hlist);
	write_unlock_bh(&dev_base_lock);

	synchronize_rcu();

	write_lock_bh(&dev_base_lock);
	hlist_add_head_rcu(&dev->name_hlist, dev_name_hash(net, dev->name));
	write_unlock_bh(&dev_base_lock);

	ret = call_netdevice_notifiers(NETDEV_CHANGENAME, dev);
	ret = notifier_to_errno(ret);

	if (ret) {
		/* err >= 0 after dev_alloc_name() or stores the first errno */
		if (err >= 0) {
			err = ret;
			write_seqcount_begin(&devnet_rename_seq);
			memcpy(dev->name, oldname, IFNAMSIZ);
			memcpy(oldname, newname, IFNAMSIZ);
			goto rollback;
		} else {
			pr_err("%s: name change rollback failed: %d\n",
			       dev->name, ret);
		}
	}

	return err;
}

/**
 *	dev_set_alias - change ifalias of a device
 *	@dev: device
 *	@alias: name up to IFALIASZ
 *	@len: limit of bytes to copy from info
 *
 *	Set ifalias for a device,
 */
int dev_set_alias(struct net_device *dev, const char *alias, size_t len)
{
	char *new_ifalias;

	ASSERT_RTNL();

	if (len >= IFALIASZ)
		return -EINVAL;

	if (!len) {
		kfree(dev->ifalias);
		dev->ifalias = NULL;
		return 0;
	}

	new_ifalias = krealloc(dev->ifalias, len + 1, GFP_KERNEL);
	if (!new_ifalias)
		return -ENOMEM;
	dev->ifalias = new_ifalias;

	strlcpy(dev->ifalias, alias, len+1);
	return len;
}


/**
 *	netdev_features_change - device changes features
 *	@dev: device to cause notification
 *
 *	Called to indicate a device has changed features.
 */
void netdev_features_change(struct net_device *dev)
{
	call_netdevice_notifiers(NETDEV_FEAT_CHANGE, dev);
}
EXPORT_SYMBOL(netdev_features_change);

/**
 *	netdev_state_change - device changes state
 *	@dev: device to cause notification
 *
 *	Called to indicate a device has changed state. This function calls
 *	the notifier chains for netdev_chain and sends a NEWLINK message
 *	to the routing socket.
 */
void netdev_state_change(struct net_device *dev)
{
	if (dev->flags & IFF_UP) {
		call_netdevice_notifiers(NETDEV_CHANGE, dev);
		rtmsg_ifinfo(RTM_NEWLINK, dev, 0, GFP_KERNEL);
	}
}
EXPORT_SYMBOL(netdev_state_change);

/**
 * 	netdev_notify_peers - notify network peers about existence of @dev
 * 	@dev: network device
 *
 * Generate traffic such that interested network peers are aware of
 * @dev, such as by generating a gratuitous ARP. This may be used when
 * a device wants to inform the rest of the network about some sort of
 * reconfiguration such as a failover event or virtual machine
 * migration.
 */
void netdev_notify_peers(struct net_device *dev)
{
	rtnl_lock();
	call_netdevice_notifiers(NETDEV_NOTIFY_PEERS, dev);
	rtnl_unlock();
}
EXPORT_SYMBOL(netdev_notify_peers);

static int __dev_open(struct net_device *dev)
{
	const struct net_device_ops *ops = dev->netdev_ops;
	int ret;

	ASSERT_RTNL();

	if (!netif_device_present(dev))
		return -ENODEV;

	/* Block netpoll from trying to do any rx path servicing.
	 * If we don't do this there is a chance ndo_poll_controller
	 * or ndo_poll may be running while we open the device
	 */
	netpoll_rx_disable(dev);

	ret = call_netdevice_notifiers(NETDEV_PRE_UP, dev);
	ret = notifier_to_errno(ret);
	if (ret)
		return ret;

	set_bit(__LINK_STATE_START, &dev->state);

	if (ops->ndo_validate_addr)
		ret = ops->ndo_validate_addr(dev);

	if (!ret && ops->ndo_open)
		ret = ops->ndo_open(dev);

	netpoll_rx_enable(dev);

	if (ret)
		clear_bit(__LINK_STATE_START, &dev->state);
	else {
		dev->flags |= IFF_UP;
		net_dmaengine_get();
		dev_set_rx_mode(dev);
		dev_activate(dev);
		add_device_randomness(dev->dev_addr, dev->addr_len);
	}

	return ret;
}

/**
 *	dev_open	- prepare an interface for use.
 *	@dev:	device to open
 *
 *	Takes a device from down to up state. The device's private open
 *	function is invoked and then the multicast lists are loaded. Finally
 *	the device is moved into the up state and a %NETDEV_UP message is
 *	sent to the netdev notifier chain.
 *
 *	Calling this function on an active interface is a nop. On a failure
 *	a negative errno code is returned.
 */
int dev_open(struct net_device *dev)
{
	int ret;

	if (dev->flags & IFF_UP)
		return 0;

	ret = __dev_open(dev);
	if (ret < 0)
		return ret;

	rtmsg_ifinfo(RTM_NEWLINK, dev, IFF_UP|IFF_RUNNING, GFP_KERNEL);
	call_netdevice_notifiers(NETDEV_UP, dev);

	return ret;
}
EXPORT_SYMBOL(dev_open);

static int __dev_close_many(struct list_head *head)
{
	struct net_device *dev;

	ASSERT_RTNL();
	might_sleep();

	list_for_each_entry(dev, head, close_list) {
		call_netdevice_notifiers(NETDEV_GOING_DOWN, dev);

		clear_bit(__LINK_STATE_START, &dev->state);

		/* Synchronize to scheduled poll. We cannot touch poll list, it
		 * can be even on different cpu. So just clear netif_running().
		 *
		 * dev->stop() will invoke napi_disable() on all of it's
		 * napi_struct instances on this device.
		 */
		smp_mb__after_clear_bit(); /* Commit netif_running(). */
	}

	dev_deactivate_many(head);

	list_for_each_entry(dev, head, close_list) {
		const struct net_device_ops *ops = dev->netdev_ops;

		/*
		 *	Call the device specific close. This cannot fail.
		 *	Only if device is UP
		 *
		 *	We allow it to be called even after a DETACH hot-plug
		 *	event.
		 */
		if (ops->ndo_stop)
			ops->ndo_stop(dev);

		dev->flags &= ~IFF_UP;
		net_dmaengine_put();
	}

	return 0;
}

static int __dev_close(struct net_device *dev)
{
	int retval;
	LIST_HEAD(single);

	/* Temporarily disable netpoll until the interface is down */
	netpoll_rx_disable(dev);

	list_add(&dev->close_list, &single);
	retval = __dev_close_many(&single);
	list_del(&single);

	netpoll_rx_enable(dev);
	return retval;
}

static int dev_close_many(struct list_head *head)
{
	struct net_device *dev, *tmp;

	/* Remove the devices that don't need to be closed */
	list_for_each_entry_safe(dev, tmp, head, close_list)
		if (!(dev->flags & IFF_UP))
			list_del_init(&dev->close_list);

	__dev_close_many(head);

	list_for_each_entry_safe(dev, tmp, head, close_list) {
		rtmsg_ifinfo(RTM_NEWLINK, dev, IFF_UP|IFF_RUNNING, GFP_KERNEL);
		call_netdevice_notifiers(NETDEV_DOWN, dev);
		list_del_init(&dev->close_list);
	}

	return 0;
}

/**
 *	dev_close - shutdown an interface.
 *	@dev: device to shutdown
 *
 *	This function moves an active device into down state. A
 *	%NETDEV_GOING_DOWN is sent to the netdev notifier chain. The device
 *	is then deactivated and finally a %NETDEV_DOWN is sent to the notifier
 *	chain.
 */
int dev_close(struct net_device *dev)
{
	if (dev->flags & IFF_UP) {
		LIST_HEAD(single);

		/* Block netpoll rx while the interface is going down */
		netpoll_rx_disable(dev);

		list_add(&dev->close_list, &single);
		dev_close_many(&single);
		list_del(&single);

		netpoll_rx_enable(dev);
	}
	return 0;
}
EXPORT_SYMBOL(dev_close);


/**
 *	dev_disable_lro - disable Large Receive Offload on a device
 *	@dev: device
 *
 *	Disable Large Receive Offload (LRO) on a net device.  Must be
 *	called under RTNL.  This is needed if received packets may be
 *	forwarded to another interface.
 */
void dev_disable_lro(struct net_device *dev)
{
	/*
	 * If we're trying to disable lro on a vlan device
	 * use the underlying physical device instead
	 */
	if (is_vlan_dev(dev))
		dev = vlan_dev_real_dev(dev);

	/* the same for macvlan devices */
	if (netif_is_macvlan(dev))
		dev = macvlan_dev_real_dev(dev);

	dev->wanted_features &= ~NETIF_F_LRO;
	netdev_update_features(dev);

	if (unlikely(dev->features & NETIF_F_LRO))
		netdev_WARN(dev, "failed to disable LRO!\n");
}
EXPORT_SYMBOL(dev_disable_lro);

static int call_netdevice_notifier(struct notifier_block *nb, unsigned long val,
				   struct net_device *dev)
{
	struct netdev_notifier_info info;

	netdev_notifier_info_init(&info, dev);
	return nb->notifier_call(nb, val, &info);
}

static int dev_boot_phase = 1;

/**
 *	register_netdevice_notifier - register a network notifier block
 *	@nb: notifier
 *
 *	Register a notifier to be called when network device events occur.
 *	The notifier passed is linked into the kernel structures and must
 *	not be reused until it has been unregistered. A negative errno code
 *	is returned on a failure.
 *
 * 	When registered all registration and up events are replayed
 *	to the new notifier to allow device to have a race free
 *	view of the network device list.
 */

int register_netdevice_notifier(struct notifier_block *nb)
{
	struct net_device *dev;
	struct net_device *last;
	struct net *net;
	int err;

	rtnl_lock();
	err = raw_notifier_chain_register(&netdev_chain, nb);
	if (err)
		goto unlock;
	if (dev_boot_phase)
		goto unlock;
	for_each_net(net) {
		for_each_netdev(net, dev) {
			err = call_netdevice_notifier(nb, NETDEV_REGISTER, dev);
			err = notifier_to_errno(err);
			if (err)
				goto rollback;

			if (!(dev->flags & IFF_UP))
				continue;

			call_netdevice_notifier(nb, NETDEV_UP, dev);
		}
	}

unlock:
	rtnl_unlock();
	return err;

rollback:
	last = dev;
	for_each_net(net) {
		for_each_netdev(net, dev) {
			if (dev == last)
				goto outroll;

			if (dev->flags & IFF_UP) {
				call_netdevice_notifier(nb, NETDEV_GOING_DOWN,
							dev);
				call_netdevice_notifier(nb, NETDEV_DOWN, dev);
			}
			call_netdevice_notifier(nb, NETDEV_UNREGISTER, dev);
		}
	}

outroll:
	raw_notifier_chain_unregister(&netdev_chain, nb);
	goto unlock;
}
EXPORT_SYMBOL(register_netdevice_notifier);

/**
 *	unregister_netdevice_notifier - unregister a network notifier block
 *	@nb: notifier
 *
 *	Unregister a notifier previously registered by
 *	register_netdevice_notifier(). The notifier is unlinked into the
 *	kernel structures and may then be reused. A negative errno code
 *	is returned on a failure.
 *
 * 	After unregistering unregister and down device events are synthesized
 *	for all devices on the device list to the removed notifier to remove
 *	the need for special case cleanup code.
 */

int unregister_netdevice_notifier(struct notifier_block *nb)
{
	struct net_device *dev;
	struct net *net;
	int err;

	rtnl_lock();
	err = raw_notifier_chain_unregister(&netdev_chain, nb);
	if (err)
		goto unlock;

	for_each_net(net) {
		for_each_netdev(net, dev) {
			if (dev->flags & IFF_UP) {
				call_netdevice_notifier(nb, NETDEV_GOING_DOWN,
							dev);
				call_netdevice_notifier(nb, NETDEV_DOWN, dev);
			}
			call_netdevice_notifier(nb, NETDEV_UNREGISTER, dev);
		}
	}
unlock:
	rtnl_unlock();
	return err;
}
EXPORT_SYMBOL(unregister_netdevice_notifier);

/**
 *	call_netdevice_notifiers_info - call all network notifier blocks
 *	@val: value passed unmodified to notifier function
 *	@dev: net_device pointer passed unmodified to notifier function
 *	@info: notifier information data
 *
 *	Call all network notifier blocks.  Parameters and return value
 *	are as for raw_notifier_call_chain().
 */

static int call_netdevice_notifiers_info(unsigned long val,
					 struct net_device *dev,
					 struct netdev_notifier_info *info)
{
	ASSERT_RTNL();
	netdev_notifier_info_init(info, dev);
	return raw_notifier_call_chain(&netdev_chain, val, info);
}

/**
 *	call_netdevice_notifiers - call all network notifier blocks
 *      @val: value passed unmodified to notifier function
 *      @dev: net_device pointer passed unmodified to notifier function
 *
 *	Call all network notifier blocks.  Parameters and return value
 *	are as for raw_notifier_call_chain().
 */

int call_netdevice_notifiers(unsigned long val, struct net_device *dev)
{
	struct netdev_notifier_info info;

	return call_netdevice_notifiers_info(val, dev, &info);
}
EXPORT_SYMBOL(call_netdevice_notifiers);

static struct static_key netstamp_needed __read_mostly;
#ifdef HAVE_JUMP_LABEL
/* We are not allowed to call static_key_slow_dec() from irq context
 * If net_disable_timestamp() is called from irq context, defer the
 * static_key_slow_dec() calls.
 */
static atomic_t netstamp_needed_deferred;
#endif

void net_enable_timestamp(void)
{
#ifdef HAVE_JUMP_LABEL
	int deferred = atomic_xchg(&netstamp_needed_deferred, 0);

	if (deferred) {
		while (--deferred)
			static_key_slow_dec(&netstamp_needed);
		return;
	}
#endif
	static_key_slow_inc(&netstamp_needed);
}
EXPORT_SYMBOL(net_enable_timestamp);

void net_disable_timestamp(void)
{
#ifdef HAVE_JUMP_LABEL
	if (in_interrupt()) {
		atomic_inc(&netstamp_needed_deferred);
		return;
	}
#endif
	static_key_slow_dec(&netstamp_needed);
}
EXPORT_SYMBOL(net_disable_timestamp);

static inline void net_timestamp_set(struct sk_buff *skb)
{
	skb->tstamp.tv64 = 0;
	if (static_key_false(&netstamp_needed))
		__net_timestamp(skb);
}

#define net_timestamp_check(COND, SKB)			\
	if (static_key_false(&netstamp_needed)) {		\
		if ((COND) && !(SKB)->tstamp.tv64)	\
			__net_timestamp(SKB);		\
	}						\

static inline bool is_skb_forwardable(struct net_device *dev,
				      struct sk_buff *skb)
{
	unsigned int len;

	if (!(dev->flags & IFF_UP))
		return false;

	len = dev->mtu + dev->hard_header_len + VLAN_HLEN;
	if (skb->len <= len)
		return true;

	/* if TSO is enabled, we don't care about the length as the packet
	 * could be forwarded without being segmented before
	 */
	if (skb_is_gso(skb))
		return true;

	return false;
}

/**
 * dev_forward_skb - loopback an skb to another netif
 *
 * @dev: destination network device
 * @skb: buffer to forward
 *
 * return values:
 *	NET_RX_SUCCESS	(no congestion)
 *	NET_RX_DROP     (packet was dropped, but freed)
 *
 * dev_forward_skb can be used for injecting an skb from the
 * start_xmit function of one device into the receive queue
 * of another device.
 *
 * The receiving device may be in another namespace, so
 * we have to clear all information in the skb that could
 * impact namespace isolation.
 */
int dev_forward_skb(struct net_device *dev, struct sk_buff *skb)
{
	if (skb_shinfo(skb)->tx_flags & SKBTX_DEV_ZEROCOPY) {
		if (skb_copy_ubufs(skb, GFP_ATOMIC)) {
			atomic_long_inc(&dev->rx_dropped);
			kfree_skb(skb);
			return NET_RX_DROP;
		}
	}

	if (unlikely(!is_skb_forwardable(dev, skb))) {
		atomic_long_inc(&dev->rx_dropped);
		kfree_skb(skb);
		return NET_RX_DROP;
	}

	skb_scrub_packet(skb, true);
	skb->protocol = eth_type_trans(skb, dev);

	return netif_rx_internal(skb);
}
EXPORT_SYMBOL_GPL(dev_forward_skb);

static inline int deliver_skb(struct sk_buff *skb,
			      struct packet_type *pt_prev,
			      struct net_device *orig_dev)
{
	if (unlikely(skb_orphan_frags(skb, GFP_ATOMIC)))
		return -ENOMEM;
	atomic_inc(&skb->users);
	return pt_prev->func(skb, skb->dev, pt_prev, orig_dev);
}

static inline bool skb_loop_sk(struct packet_type *ptype, struct sk_buff *skb)
{
	if (!ptype->af_packet_priv || !skb->sk)
		return false;

	if (ptype->id_match)
		return ptype->id_match(ptype, skb->sk);
	else if ((struct sock *)ptype->af_packet_priv == skb->sk)
		return true;

	return false;
}

/*
 *	Support routine. Sends outgoing frames to any network
 *	taps currently in use.
 */

static void dev_queue_xmit_nit(struct sk_buff *skb, struct net_device *dev)
{
	struct packet_type *ptype;
	struct sk_buff *skb2 = NULL;
	struct packet_type *pt_prev = NULL;

	rcu_read_lock();
	list_for_each_entry_rcu(ptype, &ptype_all, list) {
		/* Never send packets back to the socket
		 * they originated from - MvS (miquels@drinkel.ow.org)
		 */
		if ((ptype->dev == dev || !ptype->dev) &&
		    (!skb_loop_sk(ptype, skb))) {
			if (pt_prev) {
				deliver_skb(skb2, pt_prev, skb->dev);
				pt_prev = ptype;
				continue;
			}

			skb2 = skb_clone(skb, GFP_ATOMIC);
			if (!skb2)
				break;

			net_timestamp_set(skb2);

			/* skb->nh should be correctly
			   set by sender, so that the second statement is
			   just protection against buggy protocols.
			 */
			skb_reset_mac_header(skb2);

			if (skb_network_header(skb2) < skb2->data ||
			    skb_network_header(skb2) > skb_tail_pointer(skb2)) {
				net_crit_ratelimited("protocol %04x is buggy, dev %s\n",
						     ntohs(skb2->protocol),
						     dev->name);
				skb_reset_network_header(skb2);
			}

			skb2->transport_header = skb2->network_header;
			skb2->pkt_type = PACKET_OUTGOING;
			pt_prev = ptype;
		}
	}
	if (pt_prev)
		pt_prev->func(skb2, skb->dev, pt_prev, skb->dev);
	rcu_read_unlock();
}

/**
 * netif_setup_tc - Handle tc mappings on real_num_tx_queues change
 * @dev: Network device
 * @txq: number of queues available
 *
 * If real_num_tx_queues is changed the tc mappings may no longer be
 * valid. To resolve this verify the tc mapping remains valid and if
 * not NULL the mapping. With no priorities mapping to this
 * offset/count pair it will no longer be used. In the worst case TC0
 * is invalid nothing can be done so disable priority mappings. If is
 * expected that drivers will fix this mapping if they can before
 * calling netif_set_real_num_tx_queues.
 */
static void netif_setup_tc(struct net_device *dev, unsigned int txq)
{
	int i;
	struct netdev_tc_txq *tc = &dev->tc_to_txq[0];

	/* If TC0 is invalidated disable TC mapping */
	if (tc->offset + tc->count > txq) {
		pr_warn("Number of in use tx queues changed invalidating tc mappings. Priority traffic classification disabled!\n");
		dev->num_tc = 0;
		return;
	}

	/* Invalidated prio to tc mappings set to TC0 */
	for (i = 1; i < TC_BITMASK + 1; i++) {
		int q = netdev_get_prio_tc_map(dev, i);

		tc = &dev->tc_to_txq[q];
		if (tc->offset + tc->count > txq) {
			pr_warn("Number of in use tx queues changed. Priority %i to tc mapping %i is no longer valid. Setting map to 0\n",
				i, q);
			netdev_set_prio_tc_map(dev, i, 0);
		}
	}
}

#ifdef CONFIG_XPS
static DEFINE_MUTEX(xps_map_mutex);
#define xmap_dereference(P)		\
	rcu_dereference_protected((P), lockdep_is_held(&xps_map_mutex))

static struct xps_map *remove_xps_queue(struct xps_dev_maps *dev_maps,
					int cpu, u16 index)
{
	struct xps_map *map = NULL;
	int pos;

	if (dev_maps)
		map = xmap_dereference(dev_maps->cpu_map[cpu]);

	for (pos = 0; map && pos < map->len; pos++) {
		if (map->queues[pos] == index) {
			if (map->len > 1) {
				map->queues[pos] = map->queues[--map->len];
			} else {
				RCU_INIT_POINTER(dev_maps->cpu_map[cpu], NULL);
				kfree_rcu(map, rcu);
				map = NULL;
			}
			break;
		}
	}

	return map;
}

static void netif_reset_xps_queues_gt(struct net_device *dev, u16 index)
{
	struct xps_dev_maps *dev_maps;
	int cpu, i;
	bool active = false;

	mutex_lock(&xps_map_mutex);
	dev_maps = xmap_dereference(dev->xps_maps);

	if (!dev_maps)
		goto out_no_maps;

	for_each_possible_cpu(cpu) {
		for (i = index; i < dev->num_tx_queues; i++) {
			if (!remove_xps_queue(dev_maps, cpu, i))
				break;
		}
		if (i == dev->num_tx_queues)
			active = true;
	}

	if (!active) {
		RCU_INIT_POINTER(dev->xps_maps, NULL);
		kfree_rcu(dev_maps, rcu);
	}

	for (i = index; i < dev->num_tx_queues; i++)
		netdev_queue_numa_node_write(netdev_get_tx_queue(dev, i),
					     NUMA_NO_NODE);

out_no_maps:
	mutex_unlock(&xps_map_mutex);
}

static struct xps_map *expand_xps_map(struct xps_map *map,
				      int cpu, u16 index)
{
	struct xps_map *new_map;
	int alloc_len = XPS_MIN_MAP_ALLOC;
	int i, pos;

	for (pos = 0; map && pos < map->len; pos++) {
		if (map->queues[pos] != index)
			continue;
		return map;
	}

	/* Need to add queue to this CPU's existing map */
	if (map) {
		if (pos < map->alloc_len)
			return map;

		alloc_len = map->alloc_len * 2;
	}

	/* Need to allocate new map to store queue on this CPU's map */
	new_map = kzalloc_node(XPS_MAP_SIZE(alloc_len), GFP_KERNEL,
			       cpu_to_node(cpu));
	if (!new_map)
		return NULL;

	for (i = 0; i < pos; i++)
		new_map->queues[i] = map->queues[i];
	new_map->alloc_len = alloc_len;
	new_map->len = pos;

	return new_map;
}

int netif_set_xps_queue(struct net_device *dev, const struct cpumask *mask,
			u16 index)
{
	struct xps_dev_maps *dev_maps, *new_dev_maps = NULL;
	struct xps_map *map, *new_map;
	int maps_sz = max_t(unsigned int, XPS_DEV_MAPS_SIZE, L1_CACHE_BYTES);
	int cpu, numa_node_id = -2;
	bool active = false;

	mutex_lock(&xps_map_mutex);

	dev_maps = xmap_dereference(dev->xps_maps);

	/* allocate memory for queue storage */
	for_each_online_cpu(cpu) {
		if (!cpumask_test_cpu(cpu, mask))
			continue;

		if (!new_dev_maps)
			new_dev_maps = kzalloc(maps_sz, GFP_KERNEL);
		if (!new_dev_maps) {
			mutex_unlock(&xps_map_mutex);
			return -ENOMEM;
		}

		map = dev_maps ? xmap_dereference(dev_maps->cpu_map[cpu]) :
				 NULL;

		map = expand_xps_map(map, cpu, index);
		if (!map)
			goto error;

		RCU_INIT_POINTER(new_dev_maps->cpu_map[cpu], map);
	}

	if (!new_dev_maps)
		goto out_no_new_maps;

	for_each_possible_cpu(cpu) {
		if (cpumask_test_cpu(cpu, mask) && cpu_online(cpu)) {
			/* add queue to CPU maps */
			int pos = 0;

			map = xmap_dereference(new_dev_maps->cpu_map[cpu]);
			while ((pos < map->len) && (map->queues[pos] != index))
				pos++;

			if (pos == map->len)
				map->queues[map->len++] = index;
#ifdef CONFIG_NUMA
			if (numa_node_id == -2)
				numa_node_id = cpu_to_node(cpu);
			else if (numa_node_id != cpu_to_node(cpu))
				numa_node_id = -1;
#endif
		} else if (dev_maps) {
			/* fill in the new device map from the old device map */
			map = xmap_dereference(dev_maps->cpu_map[cpu]);
			RCU_INIT_POINTER(new_dev_maps->cpu_map[cpu], map);
		}

	}

	rcu_assign_pointer(dev->xps_maps, new_dev_maps);

	/* Cleanup old maps */
	if (dev_maps) {
		for_each_possible_cpu(cpu) {
			new_map = xmap_dereference(new_dev_maps->cpu_map[cpu]);
			map = xmap_dereference(dev_maps->cpu_map[cpu]);
			if (map && map != new_map)
				kfree_rcu(map, rcu);
		}

		kfree_rcu(dev_maps, rcu);
	}

	dev_maps = new_dev_maps;
	active = true;

out_no_new_maps:
	/* update Tx queue numa node */
	netdev_queue_numa_node_write(netdev_get_tx_queue(dev, index),
				     (numa_node_id >= 0) ? numa_node_id :
				     NUMA_NO_NODE);

	if (!dev_maps)
		goto out_no_maps;

	/* removes queue from unused CPUs */
	for_each_possible_cpu(cpu) {
		if (cpumask_test_cpu(cpu, mask) && cpu_online(cpu))
			continue;

		if (remove_xps_queue(dev_maps, cpu, index))
			active = true;
	}

	/* free map if not active */
	if (!active) {
		RCU_INIT_POINTER(dev->xps_maps, NULL);
		kfree_rcu(dev_maps, rcu);
	}

out_no_maps:
	mutex_unlock(&xps_map_mutex);

	return 0;
error:
	/* remove any maps that we added */
	for_each_possible_cpu(cpu) {
		new_map = xmap_dereference(new_dev_maps->cpu_map[cpu]);
		map = dev_maps ? xmap_dereference(dev_maps->cpu_map[cpu]) :
				 NULL;
		if (new_map && new_map != map)
			kfree(new_map);
	}

	mutex_unlock(&xps_map_mutex);

	kfree(new_dev_maps);
	return -ENOMEM;
}
EXPORT_SYMBOL(netif_set_xps_queue);

#endif
/*
 * Routine to help set real_num_tx_queues. To avoid skbs mapped to queues
 * greater then real_num_tx_queues stale skbs on the qdisc must be flushed.
 */
int netif_set_real_num_tx_queues(struct net_device *dev, unsigned int txq)
{
	int rc;

	if (txq < 1 || txq > dev->num_tx_queues)
		return -EINVAL;

	if (dev->reg_state == NETREG_REGISTERED ||
	    dev->reg_state == NETREG_UNREGISTERING) {
		ASSERT_RTNL();

		rc = netdev_queue_update_kobjects(dev, dev->real_num_tx_queues,
						  txq);
		if (rc)
			return rc;

		if (dev->num_tc)
			netif_setup_tc(dev, txq);

		if (txq < dev->real_num_tx_queues) {
			qdisc_reset_all_tx_gt(dev, txq);
#ifdef CONFIG_XPS
			netif_reset_xps_queues_gt(dev, txq);
#endif
		}
	}

	dev->real_num_tx_queues = txq;
	return 0;
}
EXPORT_SYMBOL(netif_set_real_num_tx_queues);

#ifdef CONFIG_SYSFS
/**
 *	netif_set_real_num_rx_queues - set actual number of RX queues used
 *	@dev: Network device
 *	@rxq: Actual number of RX queues
 *
 *	This must be called either with the rtnl_lock held or before
 *	registration of the net device.  Returns 0 on success, or a
 *	negative error code.  If called before registration, it always
 *	succeeds.
 */
int netif_set_real_num_rx_queues(struct net_device *dev, unsigned int rxq)
{
	int rc;

	if (rxq < 1 || rxq > dev->num_rx_queues)
		return -EINVAL;

	if (dev->reg_state == NETREG_REGISTERED) {
		ASSERT_RTNL();

		rc = net_rx_queue_update_kobjects(dev, dev->real_num_rx_queues,
						  rxq);
		if (rc)
			return rc;
	}

	dev->real_num_rx_queues = rxq;
	return 0;
}
EXPORT_SYMBOL(netif_set_real_num_rx_queues);
#endif

/**
 * netif_get_num_default_rss_queues - default number of RSS queues
 *
 * This routine should set an upper limit on the number of RSS queues
 * used by default by multiqueue devices.
 */
int netif_get_num_default_rss_queues(void)
{
	return min_t(int, DEFAULT_MAX_NUM_RSS_QUEUES, num_online_cpus());
}
EXPORT_SYMBOL(netif_get_num_default_rss_queues);

static inline void __netif_reschedule(struct Qdisc *q)
{
	struct softnet_data *sd;
	unsigned long flags;

	local_irq_save(flags);
	sd = &__get_cpu_var(softnet_data);
	q->next_sched = NULL;
	*sd->output_queue_tailp = q;
	sd->output_queue_tailp = &q->next_sched;
	raise_softirq_irqoff(NET_TX_SOFTIRQ);
	local_irq_restore(flags);
}

void __netif_schedule(struct Qdisc *q)
{
	if (!test_and_set_bit(__QDISC_STATE_SCHED, &q->state))
		__netif_reschedule(q);
}
EXPORT_SYMBOL(__netif_schedule);

struct dev_kfree_skb_cb {
	enum skb_free_reason reason;
};

static struct dev_kfree_skb_cb *get_kfree_skb_cb(const struct sk_buff *skb)
{
	return (struct dev_kfree_skb_cb *)skb->cb;
}

void __dev_kfree_skb_irq(struct sk_buff *skb, enum skb_free_reason reason)
{
	unsigned long flags;

	if (likely(atomic_read(&skb->users) == 1)) {
		smp_rmb();
		atomic_set(&skb->users, 0);
	} else if (likely(!atomic_dec_and_test(&skb->users))) {
		return;
	}
	get_kfree_skb_cb(skb)->reason = reason;
	local_irq_save(flags);
	skb->next = __this_cpu_read(softnet_data.completion_queue);
	__this_cpu_write(softnet_data.completion_queue, skb);
	raise_softirq_irqoff(NET_TX_SOFTIRQ);
	local_irq_restore(flags);
}
EXPORT_SYMBOL(__dev_kfree_skb_irq);

void __dev_kfree_skb_any(struct sk_buff *skb, enum skb_free_reason reason)
{
	if (in_irq() || irqs_disabled())
		__dev_kfree_skb_irq(skb, reason);
	else
		dev_kfree_skb(skb);
}
EXPORT_SYMBOL(__dev_kfree_skb_any);


/**
 * netif_device_detach - mark device as removed
 * @dev: network device
 *
 * Mark device as removed from system and therefore no longer available.
 */
void netif_device_detach(struct net_device *dev)
{
	if (test_and_clear_bit(__LINK_STATE_PRESENT, &dev->state) &&
	    netif_running(dev)) {
		netif_tx_stop_all_queues(dev);
	}
}
EXPORT_SYMBOL(netif_device_detach);

/**
 * netif_device_attach - mark device as attached
 * @dev: network device
 *
 * Mark device as attached from system and restart if needed.
 */
void netif_device_attach(struct net_device *dev)
{
	if (!test_and_set_bit(__LINK_STATE_PRESENT, &dev->state) &&
	    netif_running(dev)) {
		netif_tx_wake_all_queues(dev);
		__netdev_watchdog_up(dev);
	}
}
EXPORT_SYMBOL(netif_device_attach);

static void skb_warn_bad_offload(const struct sk_buff *skb)
{
	static const netdev_features_t null_features = 0;
	struct net_device *dev = skb->dev;
	const char *driver = "";

	if (!net_ratelimit())
		return;

	if (dev && dev->dev.parent)
		driver = dev_driver_string(dev->dev.parent);

	WARN(1, "%s: caps=(%pNF, %pNF) len=%d data_len=%d gso_size=%d "
	     "gso_type=%d ip_summed=%d\n",
	     driver, dev ? &dev->features : &null_features,
	     skb->sk ? &skb->sk->sk_route_caps : &null_features,
	     skb->len, skb->data_len, skb_shinfo(skb)->gso_size,
	     skb_shinfo(skb)->gso_type, skb->ip_summed);
}

/*
 * Invalidate hardware checksum when packet is to be mangled, and
 * complete checksum manually on outgoing path.
 */
int skb_checksum_help(struct sk_buff *skb)
{
	__wsum csum;
	int ret = 0, offset;

	if (skb->ip_summed == CHECKSUM_COMPLETE)
		goto out_set_summed;

	if (unlikely(skb_shinfo(skb)->gso_size)) {
		skb_warn_bad_offload(skb);
		return -EINVAL;
	}

	/* Before computing a checksum, we should make sure no frag could
	 * be modified by an external entity : checksum could be wrong.
	 */
	if (skb_has_shared_frag(skb)) {
		ret = __skb_linearize(skb);
		if (ret)
			goto out;
	}

	offset = skb_checksum_start_offset(skb);
	BUG_ON(offset >= skb_headlen(skb));
	csum = skb_checksum(skb, offset, skb->len - offset, 0);

	offset += skb->csum_offset;
	BUG_ON(offset + sizeof(__sum16) > skb_headlen(skb));

	if (skb_cloned(skb) &&
	    !skb_clone_writable(skb, offset + sizeof(__sum16))) {
		ret = pskb_expand_head(skb, 0, 0, GFP_ATOMIC);
		if (ret)
			goto out;
	}

	*(__sum16 *)(skb->data + offset) = csum_fold(csum);
out_set_summed:
	skb->ip_summed = CHECKSUM_NONE;
out:
	return ret;
}
EXPORT_SYMBOL(skb_checksum_help);

__be16 skb_network_protocol(struct sk_buff *skb)
{
	__be16 type = skb->protocol;
	int vlan_depth = ETH_HLEN;

	/* Tunnel gso handlers can set protocol to ethernet. */
	if (type == htons(ETH_P_TEB)) {
		struct ethhdr *eth;

		if (unlikely(!pskb_may_pull(skb, sizeof(struct ethhdr))))
			return 0;

		eth = (struct ethhdr *)skb_mac_header(skb);
		type = eth->h_proto;
	}

	while (type == htons(ETH_P_8021Q) || type == htons(ETH_P_8021AD)) {
		struct vlan_hdr *vh;

		if (unlikely(!pskb_may_pull(skb, vlan_depth + VLAN_HLEN)))
			return 0;

		vh = (struct vlan_hdr *)(skb->data + vlan_depth);
		type = vh->h_vlan_encapsulated_proto;
		vlan_depth += VLAN_HLEN;
	}

	return type;
}

/**
 *	skb_mac_gso_segment - mac layer segmentation handler.
 *	@skb: buffer to segment
 *	@features: features for the output path (see dev->features)
 */
struct sk_buff *skb_mac_gso_segment(struct sk_buff *skb,
				    netdev_features_t features)
{
	struct sk_buff *segs = ERR_PTR(-EPROTONOSUPPORT);
	struct packet_offload *ptype;
	__be16 type = skb_network_protocol(skb);

	if (unlikely(!type))
		return ERR_PTR(-EINVAL);

	__skb_pull(skb, skb->mac_len);

	rcu_read_lock();
	list_for_each_entry_rcu(ptype, &offload_base, list) {
		if (ptype->type == type && ptype->callbacks.gso_segment) {
			if (unlikely(skb->ip_summed != CHECKSUM_PARTIAL)) {
				int err;

				err = ptype->callbacks.gso_send_check(skb);
				segs = ERR_PTR(err);
				if (err || skb_gso_ok(skb, features))
					break;
				__skb_push(skb, (skb->data -
						 skb_network_header(skb)));
			}
			segs = ptype->callbacks.gso_segment(skb, features);
			break;
		}
	}
	rcu_read_unlock();

	__skb_push(skb, skb->data - skb_mac_header(skb));

	return segs;
}
EXPORT_SYMBOL(skb_mac_gso_segment);


/* openvswitch calls this on rx path, so we need a different check.
 */
static inline bool skb_needs_check(struct sk_buff *skb, bool tx_path)
{
	if (tx_path)
		return skb->ip_summed != CHECKSUM_PARTIAL;
	else
		return skb->ip_summed == CHECKSUM_NONE;
}

/**
 *	__skb_gso_segment - Perform segmentation on skb.
 *	@skb: buffer to segment
 *	@features: features for the output path (see dev->features)
 *	@tx_path: whether it is called in TX path
 *
 *	This function segments the given skb and returns a list of segments.
 *
 *	It may return NULL if the skb requires no segmentation.  This is
 *	only possible when GSO is used for verifying header integrity.
 */
struct sk_buff *__skb_gso_segment(struct sk_buff *skb,
				  netdev_features_t features, bool tx_path)
{
	if (unlikely(skb_needs_check(skb, tx_path))) {
		int err;

		skb_warn_bad_offload(skb);

		if (skb_header_cloned(skb) &&
		    (err = pskb_expand_head(skb, 0, 0, GFP_ATOMIC)))
			return ERR_PTR(err);
	}

	SKB_GSO_CB(skb)->mac_offset = skb_headroom(skb);
	SKB_GSO_CB(skb)->encap_level = 0;

	skb_reset_mac_header(skb);
	skb_reset_mac_len(skb);

	return skb_mac_gso_segment(skb, features);
}
EXPORT_SYMBOL(__skb_gso_segment);

/* Take action when hardware reception checksum errors are detected. */
#ifdef CONFIG_BUG
void netdev_rx_csum_fault(struct net_device *dev)
{
	if (net_ratelimit()) {
		pr_err("%s: hw csum failure\n", dev ? dev->name : "<unknown>");
		dump_stack();
	}
}
EXPORT_SYMBOL(netdev_rx_csum_fault);
#endif

/* Actually, we should eliminate this check as soon as we know, that:
 * 1. IOMMU is present and allows to map all the memory.
 * 2. No high memory really exists on this machine.
 */

static int illegal_highdma(const struct net_device *dev, struct sk_buff *skb)
{
#ifdef CONFIG_HIGHMEM
	int i;
	if (!(dev->features & NETIF_F_HIGHDMA)) {
		for (i = 0; i < skb_shinfo(skb)->nr_frags; i++) {
			skb_frag_t *frag = &skb_shinfo(skb)->frags[i];
			if (PageHighMem(skb_frag_page(frag)))
				return 1;
		}
	}

	if (PCI_DMA_BUS_IS_PHYS) {
		struct device *pdev = dev->dev.parent;

		if (!pdev)
			return 0;
		for (i = 0; i < skb_shinfo(skb)->nr_frags; i++) {
			skb_frag_t *frag = &skb_shinfo(skb)->frags[i];
			dma_addr_t addr = page_to_phys(skb_frag_page(frag));
			if (!pdev->dma_mask || addr + PAGE_SIZE - 1 > *pdev->dma_mask)
				return 1;
		}
	}
#endif
	return 0;
}

struct dev_gso_cb {
	void (*destructor)(struct sk_buff *skb);
};

#define DEV_GSO_CB(skb) ((struct dev_gso_cb *)(skb)->cb)

static void dev_gso_skb_destructor(struct sk_buff *skb)
{
	struct dev_gso_cb *cb;

	kfree_skb_list(skb->next);
	skb->next = NULL;

	cb = DEV_GSO_CB(skb);
	if (cb->destructor)
		cb->destructor(skb);
}

/**
 *	dev_gso_segment - Perform emulated hardware segmentation on skb.
 *	@skb: buffer to segment
 *	@features: device features as applicable to this skb
 *
 *	This function segments the given skb and stores the list of segments
 *	in skb->next.
 */
static int dev_gso_segment(struct sk_buff *skb, netdev_features_t features)
{
	struct sk_buff *segs;

	segs = skb_gso_segment(skb, features);

	/* Verifying header integrity only. */
	if (!segs)
		return 0;

	if (IS_ERR(segs))
		return PTR_ERR(segs);

	skb->next = segs;
	DEV_GSO_CB(skb)->destructor = skb->destructor;
	skb->destructor = dev_gso_skb_destructor;

	return 0;
}

static netdev_features_t harmonize_features(struct sk_buff *skb,
					    const struct net_device *dev,
					    netdev_features_t features)
{
	if (skb->ip_summed != CHECKSUM_NONE &&
	    !can_checksum_protocol(features, skb_network_protocol(skb))) {
		features &= ~NETIF_F_ALL_CSUM;
	} else if (illegal_highdma(dev, skb)) {
		features &= ~NETIF_F_SG;
	}

	return features;
}

netdev_features_t netif_skb_dev_features(struct sk_buff *skb,
					 const struct net_device *dev)
{
	__be16 protocol = skb->protocol;
	netdev_features_t features = dev->features;

	if (skb_shinfo(skb)->gso_segs > dev->gso_max_segs)
		features &= ~NETIF_F_GSO_MASK;

	if (protocol == htons(ETH_P_8021Q) || protocol == htons(ETH_P_8021AD)) {
		struct vlan_ethhdr *veh = (struct vlan_ethhdr *)skb->data;
		protocol = veh->h_vlan_encapsulated_proto;
	} else if (!vlan_tx_tag_present(skb)) {
		return harmonize_features(skb, dev, features);
	}

	features &= (dev->vlan_features | NETIF_F_HW_VLAN_CTAG_TX |
					       NETIF_F_HW_VLAN_STAG_TX);

	if (protocol == htons(ETH_P_8021Q) || protocol == htons(ETH_P_8021AD))
		features &= NETIF_F_SG | NETIF_F_HIGHDMA | NETIF_F_FRAGLIST |
				NETIF_F_GEN_CSUM | NETIF_F_HW_VLAN_CTAG_TX |
				NETIF_F_HW_VLAN_STAG_TX;

<<<<<<< HEAD
	return harmonize_features(skb, features);
}
EXPORT_SYMBOL(netif_skb_features);
=======
	return harmonize_features(skb, dev, features);
}
EXPORT_SYMBOL(netif_skb_dev_features);
>>>>>>> e3703f8c

int dev_hard_start_xmit(struct sk_buff *skb, struct net_device *dev,
			struct netdev_queue *txq)
{
	const struct net_device_ops *ops = dev->netdev_ops;
	int rc = NETDEV_TX_OK;
	unsigned int skb_len;

	if (likely(!skb->next)) {
		netdev_features_t features;

		/*
		 * If device doesn't need skb->dst, release it right now while
		 * its hot in this cpu cache
		 */
		if (dev->priv_flags & IFF_XMIT_DST_RELEASE)
			skb_dst_drop(skb);

		features = netif_skb_features(skb);

		if (vlan_tx_tag_present(skb) &&
		    !vlan_hw_offload_capable(features, skb->vlan_proto)) {
			skb = __vlan_put_tag(skb, skb->vlan_proto,
					     vlan_tx_tag_get(skb));
			if (unlikely(!skb))
				goto out;

			skb->vlan_tci = 0;
		}

		/* If encapsulation offload request, verify we are testing
		 * hardware encapsulation features instead of standard
		 * features for the netdev
		 */
		if (skb->encapsulation)
			features &= dev->hw_enc_features;

		if (netif_needs_gso(skb, features)) {
			if (unlikely(dev_gso_segment(skb, features)))
				goto out_kfree_skb;
			if (skb->next)
				goto gso;
		} else {
			if (skb_needs_linearize(skb, features) &&
			    __skb_linearize(skb))
				goto out_kfree_skb;

			/* If packet is not checksummed and device does not
			 * support checksumming for this protocol, complete
			 * checksumming here.
			 */
			if (skb->ip_summed == CHECKSUM_PARTIAL) {
				if (skb->encapsulation)
					skb_set_inner_transport_header(skb,
						skb_checksum_start_offset(skb));
				else
					skb_set_transport_header(skb,
						skb_checksum_start_offset(skb));
				if (!(features & NETIF_F_ALL_CSUM) &&
				     skb_checksum_help(skb))
					goto out_kfree_skb;
			}
		}

		if (!list_empty(&ptype_all))
			dev_queue_xmit_nit(skb, dev);

		skb_len = skb->len;
		trace_net_dev_start_xmit(skb, dev);
		rc = ops->ndo_start_xmit(skb, dev);
		trace_net_dev_xmit(skb, rc, dev, skb_len);
		if (rc == NETDEV_TX_OK)
			txq_trans_update(txq);
		return rc;
	}

gso:
	do {
		struct sk_buff *nskb = skb->next;

		skb->next = nskb->next;
		nskb->next = NULL;

		if (!list_empty(&ptype_all))
			dev_queue_xmit_nit(nskb, dev);

		skb_len = nskb->len;
		trace_net_dev_start_xmit(nskb, dev);
		rc = ops->ndo_start_xmit(nskb, dev);
		trace_net_dev_xmit(nskb, rc, dev, skb_len);
		if (unlikely(rc != NETDEV_TX_OK)) {
			if (rc & ~NETDEV_TX_MASK)
				goto out_kfree_gso_skb;
			nskb->next = skb->next;
			skb->next = nskb;
			return rc;
		}
		txq_trans_update(txq);
		if (unlikely(netif_xmit_stopped(txq) && skb->next))
			return NETDEV_TX_BUSY;
	} while (skb->next);

out_kfree_gso_skb:
	if (likely(skb->next == NULL)) {
		skb->destructor = DEV_GSO_CB(skb)->destructor;
		consume_skb(skb);
		return rc;
	}
out_kfree_skb:
	kfree_skb(skb);
out:
	return rc;
}
EXPORT_SYMBOL_GPL(dev_hard_start_xmit);

static void qdisc_pkt_len_init(struct sk_buff *skb)
{
	const struct skb_shared_info *shinfo = skb_shinfo(skb);

	qdisc_skb_cb(skb)->pkt_len = skb->len;

	/* To get more precise estimation of bytes sent on wire,
	 * we add to pkt_len the headers size of all segments
	 */
	if (shinfo->gso_size)  {
		unsigned int hdr_len;
		u16 gso_segs = shinfo->gso_segs;

		/* mac layer + network layer */
		hdr_len = skb_transport_header(skb) - skb_mac_header(skb);

		/* + transport layer */
		if (likely(shinfo->gso_type & (SKB_GSO_TCPV4 | SKB_GSO_TCPV6)))
			hdr_len += tcp_hdrlen(skb);
		else
			hdr_len += sizeof(struct udphdr);

		if (shinfo->gso_type & SKB_GSO_DODGY)
			gso_segs = DIV_ROUND_UP(skb->len - hdr_len,
						shinfo->gso_size);

		qdisc_skb_cb(skb)->pkt_len += (gso_segs - 1) * hdr_len;
	}
}

static inline int __dev_xmit_skb(struct sk_buff *skb, struct Qdisc *q,
				 struct net_device *dev,
				 struct netdev_queue *txq)
{
	spinlock_t *root_lock = qdisc_lock(q);
	bool contended;
	int rc;

	qdisc_pkt_len_init(skb);
	qdisc_calculate_pkt_len(skb, q);
	/*
	 * Heuristic to force contended enqueues to serialize on a
	 * separate lock before trying to get qdisc main lock.
	 * This permits __QDISC_STATE_RUNNING owner to get the lock more often
	 * and dequeue packets faster.
	 */
	contended = qdisc_is_running(q);
	if (unlikely(contended))
		spin_lock(&q->busylock);

	spin_lock(root_lock);
	if (unlikely(test_bit(__QDISC_STATE_DEACTIVATED, &q->state))) {
		kfree_skb(skb);
		rc = NET_XMIT_DROP;
	} else if ((q->flags & TCQ_F_CAN_BYPASS) && !qdisc_qlen(q) &&
		   qdisc_run_begin(q)) {
		/*
		 * This is a work-conserving queue; there are no old skbs
		 * waiting to be sent out; and the qdisc is not running -
		 * xmit the skb directly.
		 */
		if (!(dev->priv_flags & IFF_XMIT_DST_RELEASE))
			skb_dst_force(skb);

		qdisc_bstats_update(q, skb);

		if (sch_direct_xmit(skb, q, dev, txq, root_lock)) {
			if (unlikely(contended)) {
				spin_unlock(&q->busylock);
				contended = false;
			}
			__qdisc_run(q);
		} else
			qdisc_run_end(q);

		rc = NET_XMIT_SUCCESS;
	} else {
		skb_dst_force(skb);
		rc = q->enqueue(skb, q) & NET_XMIT_MASK;
		if (qdisc_run_begin(q)) {
			if (unlikely(contended)) {
				spin_unlock(&q->busylock);
				contended = false;
			}
			__qdisc_run(q);
		}
	}
	spin_unlock(root_lock);
	if (unlikely(contended))
		spin_unlock(&q->busylock);
	return rc;
}

#if IS_ENABLED(CONFIG_CGROUP_NET_PRIO)
static void skb_update_prio(struct sk_buff *skb)
{
	struct netprio_map *map = rcu_dereference_bh(skb->dev->priomap);

	if (!skb->priority && skb->sk && map) {
		unsigned int prioidx = skb->sk->sk_cgrp_prioidx;

		if (prioidx < map->priomap_len)
			skb->priority = map->priomap[prioidx];
	}
}
#else
#define skb_update_prio(skb)
#endif

static DEFINE_PER_CPU(int, xmit_recursion);
#define RECURSION_LIMIT 10

/**
 *	dev_loopback_xmit - loop back @skb
 *	@skb: buffer to transmit
 */
int dev_loopback_xmit(struct sk_buff *skb)
{
	skb_reset_mac_header(skb);
	__skb_pull(skb, skb_network_offset(skb));
	skb->pkt_type = PACKET_LOOPBACK;
	skb->ip_summed = CHECKSUM_UNNECESSARY;
	WARN_ON(!skb_dst(skb));
	skb_dst_force(skb);
	netif_rx_ni(skb);
	return 0;
}
EXPORT_SYMBOL(dev_loopback_xmit);

/**
 *	__dev_queue_xmit - transmit a buffer
 *	@skb: buffer to transmit
 *	@accel_priv: private data used for L2 forwarding offload
 *
 *	Queue a buffer for transmission to a network device. The caller must
 *	have set the device and priority and built the buffer before calling
 *	this function. The function can be called from an interrupt.
 *
 *	A negative errno code is returned on a failure. A success does not
 *	guarantee the frame will be transmitted as it may be dropped due
 *	to congestion or traffic shaping.
 *
 * -----------------------------------------------------------------------------------
 *      I notice this method can also return errors from the queue disciplines,
 *      including NET_XMIT_DROP, which is a positive value.  So, errors can also
 *      be positive.
 *
 *      Regardless of the return value, the skb is consumed, so it is currently
 *      difficult to retry a send to this method.  (You can bump the ref count
 *      before sending to hold a reference for retry if you are careful.)
 *
 *      When calling this method, interrupts MUST be enabled.  This is because
 *      the BH enable code must have IRQs enabled so that it will not deadlock.
 *          --BLG
 */
static int __dev_queue_xmit(struct sk_buff *skb, void *accel_priv)
{
	struct net_device *dev = skb->dev;
	struct netdev_queue *txq;
	struct Qdisc *q;
	int rc = -ENOMEM;

	skb_reset_mac_header(skb);

	/* Disable soft irqs for various locks below. Also
	 * stops preemption for RCU.
	 */
	rcu_read_lock_bh();

	skb_update_prio(skb);

	txq = netdev_pick_tx(dev, skb, accel_priv);
	q = rcu_dereference_bh(txq->qdisc);

#ifdef CONFIG_NET_CLS_ACT
	skb->tc_verd = SET_TC_AT(skb->tc_verd, AT_EGRESS);
#endif
	trace_net_dev_queue(skb);
	if (q->enqueue) {
		rc = __dev_xmit_skb(skb, q, dev, txq);
		goto out;
	}

	/* The device has no queue. Common case for software devices:
	   loopback, all the sorts of tunnels...

	   Really, it is unlikely that netif_tx_lock protection is necessary
	   here.  (f.e. loopback and IP tunnels are clean ignoring statistics
	   counters.)
	   However, it is possible, that they rely on protection
	   made by us here.

	   Check this and shot the lock. It is not prone from deadlocks.
	   Either shot noqueue qdisc, it is even simpler 8)
	 */
	if (dev->flags & IFF_UP) {
		int cpu = smp_processor_id(); /* ok because BHs are off */

		if (txq->xmit_lock_owner != cpu) {

			if (__this_cpu_read(xmit_recursion) > RECURSION_LIMIT)
				goto recursion_alert;

			HARD_TX_LOCK(dev, txq, cpu);

			if (!netif_xmit_stopped(txq)) {
				__this_cpu_inc(xmit_recursion);
				rc = dev_hard_start_xmit(skb, dev, txq);
				__this_cpu_dec(xmit_recursion);
				if (dev_xmit_complete(rc)) {
					HARD_TX_UNLOCK(dev, txq);
					goto out;
				}
			}
			HARD_TX_UNLOCK(dev, txq);
			net_crit_ratelimited("Virtual device %s asks to queue packet!\n",
					     dev->name);
		} else {
			/* Recursion is detected! It is possible,
			 * unfortunately
			 */
recursion_alert:
			net_crit_ratelimited("Dead loop on virtual device %s, fix it urgently!\n",
					     dev->name);
		}
	}

	rc = -ENETDOWN;
	rcu_read_unlock_bh();

	kfree_skb(skb);
	return rc;
out:
	rcu_read_unlock_bh();
	return rc;
}

int dev_queue_xmit(struct sk_buff *skb)
{
	return __dev_queue_xmit(skb, NULL);
}
EXPORT_SYMBOL(dev_queue_xmit);

int dev_queue_xmit_accel(struct sk_buff *skb, void *accel_priv)
{
	return __dev_queue_xmit(skb, accel_priv);
}
EXPORT_SYMBOL(dev_queue_xmit_accel);


/*=======================================================================
			Receiver routines
  =======================================================================*/

int netdev_max_backlog __read_mostly = 1000;
EXPORT_SYMBOL(netdev_max_backlog);

int netdev_tstamp_prequeue __read_mostly = 1;
int netdev_budget __read_mostly = 300;
int weight_p __read_mostly = 64;            /* old backlog weight */

/* Called with irq disabled */
static inline void ____napi_schedule(struct softnet_data *sd,
				     struct napi_struct *napi)
{
	list_add_tail(&napi->poll_list, &sd->poll_list);
	__raise_softirq_irqoff(NET_RX_SOFTIRQ);
}

#ifdef CONFIG_RPS

/* One global table that all flow-based protocols share. */
struct rps_sock_flow_table __rcu *rps_sock_flow_table __read_mostly;
EXPORT_SYMBOL(rps_sock_flow_table);

struct static_key rps_needed __read_mostly;

static struct rps_dev_flow *
set_rps_cpu(struct net_device *dev, struct sk_buff *skb,
	    struct rps_dev_flow *rflow, u16 next_cpu)
{
	if (next_cpu != RPS_NO_CPU) {
#ifdef CONFIG_RFS_ACCEL
		struct netdev_rx_queue *rxqueue;
		struct rps_dev_flow_table *flow_table;
		struct rps_dev_flow *old_rflow;
		u32 flow_id;
		u16 rxq_index;
		int rc;

		/* Should we steer this flow to a different hardware queue? */
		if (!skb_rx_queue_recorded(skb) || !dev->rx_cpu_rmap ||
		    !(dev->features & NETIF_F_NTUPLE))
			goto out;
		rxq_index = cpu_rmap_lookup_index(dev->rx_cpu_rmap, next_cpu);
		if (rxq_index == skb_get_rx_queue(skb))
			goto out;

		rxqueue = dev->_rx + rxq_index;
		flow_table = rcu_dereference(rxqueue->rps_flow_table);
		if (!flow_table)
			goto out;
		flow_id = skb->rxhash & flow_table->mask;
		rc = dev->netdev_ops->ndo_rx_flow_steer(dev, skb,
							rxq_index, flow_id);
		if (rc < 0)
			goto out;
		old_rflow = rflow;
		rflow = &flow_table->flows[flow_id];
		rflow->filter = rc;
		if (old_rflow->filter == rflow->filter)
			old_rflow->filter = RPS_NO_FILTER;
	out:
#endif
		rflow->last_qtail =
			per_cpu(softnet_data, next_cpu).input_queue_head;
	}

	rflow->cpu = next_cpu;
	return rflow;
}

/*
 * get_rps_cpu is called from netif_receive_skb and returns the target
 * CPU from the RPS map of the receiving queue for a given skb.
 * rcu_read_lock must be held on entry.
 */
static int get_rps_cpu(struct net_device *dev, struct sk_buff *skb,
		       struct rps_dev_flow **rflowp)
{
	struct netdev_rx_queue *rxqueue;
	struct rps_map *map;
	struct rps_dev_flow_table *flow_table;
	struct rps_sock_flow_table *sock_flow_table;
	int cpu = -1;
	u16 tcpu;

	if (skb_rx_queue_recorded(skb)) {
		u16 index = skb_get_rx_queue(skb);
		if (unlikely(index >= dev->real_num_rx_queues)) {
			WARN_ONCE(dev->real_num_rx_queues > 1,
				  "%s received packet on queue %u, but number "
				  "of RX queues is %u\n",
				  dev->name, index, dev->real_num_rx_queues);
			goto done;
		}
		rxqueue = dev->_rx + index;
	} else
		rxqueue = dev->_rx;

	map = rcu_dereference(rxqueue->rps_map);
	if (map) {
		if (map->len == 1 &&
		    !rcu_access_pointer(rxqueue->rps_flow_table)) {
			tcpu = map->cpus[0];
			if (cpu_online(tcpu))
				cpu = tcpu;
			goto done;
		}
	} else if (!rcu_access_pointer(rxqueue->rps_flow_table)) {
		goto done;
	}

	skb_reset_network_header(skb);
	if (!skb_get_hash(skb))
		goto done;

	flow_table = rcu_dereference(rxqueue->rps_flow_table);
	sock_flow_table = rcu_dereference(rps_sock_flow_table);
	if (flow_table && sock_flow_table) {
		u16 next_cpu;
		struct rps_dev_flow *rflow;

		rflow = &flow_table->flows[skb->rxhash & flow_table->mask];
		tcpu = rflow->cpu;

		next_cpu = sock_flow_table->ents[skb->rxhash &
		    sock_flow_table->mask];

		/*
		 * If the desired CPU (where last recvmsg was done) is
		 * different from current CPU (one in the rx-queue flow
		 * table entry), switch if one of the following holds:
		 *   - Current CPU is unset (equal to RPS_NO_CPU).
		 *   - Current CPU is offline.
		 *   - The current CPU's queue tail has advanced beyond the
		 *     last packet that was enqueued using this table entry.
		 *     This guarantees that all previous packets for the flow
		 *     have been dequeued, thus preserving in order delivery.
		 */
		if (unlikely(tcpu != next_cpu) &&
		    (tcpu == RPS_NO_CPU || !cpu_online(tcpu) ||
		     ((int)(per_cpu(softnet_data, tcpu).input_queue_head -
		      rflow->last_qtail)) >= 0)) {
			tcpu = next_cpu;
			rflow = set_rps_cpu(dev, skb, rflow, next_cpu);
		}

		if (tcpu != RPS_NO_CPU && cpu_online(tcpu)) {
			*rflowp = rflow;
			cpu = tcpu;
			goto done;
		}
	}

	if (map) {
		tcpu = map->cpus[((u64) skb->rxhash * map->len) >> 32];

		if (cpu_online(tcpu)) {
			cpu = tcpu;
			goto done;
		}
	}

done:
	return cpu;
}

#ifdef CONFIG_RFS_ACCEL

/**
 * rps_may_expire_flow - check whether an RFS hardware filter may be removed
 * @dev: Device on which the filter was set
 * @rxq_index: RX queue index
 * @flow_id: Flow ID passed to ndo_rx_flow_steer()
 * @filter_id: Filter ID returned by ndo_rx_flow_steer()
 *
 * Drivers that implement ndo_rx_flow_steer() should periodically call
 * this function for each installed filter and remove the filters for
 * which it returns %true.
 */
bool rps_may_expire_flow(struct net_device *dev, u16 rxq_index,
			 u32 flow_id, u16 filter_id)
{
	struct netdev_rx_queue *rxqueue = dev->_rx + rxq_index;
	struct rps_dev_flow_table *flow_table;
	struct rps_dev_flow *rflow;
	bool expire = true;
	int cpu;

	rcu_read_lock();
	flow_table = rcu_dereference(rxqueue->rps_flow_table);
	if (flow_table && flow_id <= flow_table->mask) {
		rflow = &flow_table->flows[flow_id];
		cpu = ACCESS_ONCE(rflow->cpu);
		if (rflow->filter == filter_id && cpu != RPS_NO_CPU &&
		    ((int)(per_cpu(softnet_data, cpu).input_queue_head -
			   rflow->last_qtail) <
		     (int)(10 * flow_table->mask)))
			expire = false;
	}
	rcu_read_unlock();
	return expire;
}
EXPORT_SYMBOL(rps_may_expire_flow);

#endif /* CONFIG_RFS_ACCEL */

/* Called from hardirq (IPI) context */
static void rps_trigger_softirq(void *data)
{
	struct softnet_data *sd = data;

	____napi_schedule(sd, &sd->backlog);
	sd->received_rps++;
}

#endif /* CONFIG_RPS */

/*
 * Check if this softnet_data structure is another cpu one
 * If yes, queue it to our IPI list and return 1
 * If no, return 0
 */
static int rps_ipi_queued(struct softnet_data *sd)
{
#ifdef CONFIG_RPS
	struct softnet_data *mysd = &__get_cpu_var(softnet_data);

	if (sd != mysd) {
		sd->rps_ipi_next = mysd->rps_ipi_list;
		mysd->rps_ipi_list = sd;

		__raise_softirq_irqoff(NET_RX_SOFTIRQ);
		return 1;
	}
#endif /* CONFIG_RPS */
	return 0;
}

#ifdef CONFIG_NET_FLOW_LIMIT
int netdev_flow_limit_table_len __read_mostly = (1 << 12);
#endif

static bool skb_flow_limit(struct sk_buff *skb, unsigned int qlen)
{
#ifdef CONFIG_NET_FLOW_LIMIT
	struct sd_flow_limit *fl;
	struct softnet_data *sd;
	unsigned int old_flow, new_flow;

	if (qlen < (netdev_max_backlog >> 1))
		return false;

	sd = &__get_cpu_var(softnet_data);

	rcu_read_lock();
	fl = rcu_dereference(sd->flow_limit);
	if (fl) {
		new_flow = skb_get_hash(skb) & (fl->num_buckets - 1);
		old_flow = fl->history[fl->history_head];
		fl->history[fl->history_head] = new_flow;

		fl->history_head++;
		fl->history_head &= FLOW_LIMIT_HISTORY - 1;

		if (likely(fl->buckets[old_flow]))
			fl->buckets[old_flow]--;

		if (++fl->buckets[new_flow] > (FLOW_LIMIT_HISTORY >> 1)) {
			fl->count++;
			rcu_read_unlock();
			return true;
		}
	}
	rcu_read_unlock();
#endif
	return false;
}

/*
 * enqueue_to_backlog is called to queue an skb to a per CPU backlog
 * queue (may be a remote CPU queue).
 */
static int enqueue_to_backlog(struct sk_buff *skb, int cpu,
			      unsigned int *qtail)
{
	struct softnet_data *sd;
	unsigned long flags;
	unsigned int qlen;

	sd = &per_cpu(softnet_data, cpu);

	local_irq_save(flags);

	rps_lock(sd);
	qlen = skb_queue_len(&sd->input_pkt_queue);
	if (qlen <= netdev_max_backlog && !skb_flow_limit(skb, qlen)) {
		if (skb_queue_len(&sd->input_pkt_queue)) {
enqueue:
			__skb_queue_tail(&sd->input_pkt_queue, skb);
			input_queue_tail_incr_save(sd, qtail);
			rps_unlock(sd);
			local_irq_restore(flags);
			return NET_RX_SUCCESS;
		}

		/* Schedule NAPI for backlog device
		 * We can use non atomic operation since we own the queue lock
		 */
		if (!__test_and_set_bit(NAPI_STATE_SCHED, &sd->backlog.state)) {
			if (!rps_ipi_queued(sd))
				____napi_schedule(sd, &sd->backlog);
		}
		goto enqueue;
	}

	sd->dropped++;
	rps_unlock(sd);

	local_irq_restore(flags);

	atomic_long_inc(&skb->dev->rx_dropped);
	kfree_skb(skb);
	return NET_RX_DROP;
}

static int netif_rx_internal(struct sk_buff *skb)
{
	int ret;

	/* if netpoll wants it, pretend we never saw it */
	if (netpoll_rx(skb))
		return NET_RX_DROP;

	net_timestamp_check(netdev_tstamp_prequeue, skb);

	trace_netif_rx(skb);
#ifdef CONFIG_RPS
	if (static_key_false(&rps_needed)) {
		struct rps_dev_flow voidflow, *rflow = &voidflow;
		int cpu;

		preempt_disable();
		rcu_read_lock();

		cpu = get_rps_cpu(skb->dev, skb, &rflow);
		if (cpu < 0)
			cpu = smp_processor_id();

		ret = enqueue_to_backlog(skb, cpu, &rflow->last_qtail);

		rcu_read_unlock();
		preempt_enable();
	} else
#endif
	{
		unsigned int qtail;
		ret = enqueue_to_backlog(skb, get_cpu(), &qtail);
		put_cpu();
	}
	return ret;
}

/**
 *	netif_rx	-	post buffer to the network code
 *	@skb: buffer to post
 *
 *	This function receives a packet from a device driver and queues it for
 *	the upper (protocol) levels to process.  It always succeeds. The buffer
 *	may be dropped during processing for congestion control or by the
 *	protocol layers.
 *
 *	return values:
 *	NET_RX_SUCCESS	(no congestion)
 *	NET_RX_DROP     (packet was dropped)
 *
 */

int netif_rx(struct sk_buff *skb)
{
	trace_netif_rx_entry(skb);

	return netif_rx_internal(skb);
}
EXPORT_SYMBOL(netif_rx);

int netif_rx_ni(struct sk_buff *skb)
{
	int err;

	trace_netif_rx_ni_entry(skb);

	preempt_disable();
	err = netif_rx_internal(skb);
	if (local_softirq_pending())
		do_softirq();
	preempt_enable();

	return err;
}
EXPORT_SYMBOL(netif_rx_ni);

static void net_tx_action(struct softirq_action *h)
{
	struct softnet_data *sd = &__get_cpu_var(softnet_data);

	if (sd->completion_queue) {
		struct sk_buff *clist;

		local_irq_disable();
		clist = sd->completion_queue;
		sd->completion_queue = NULL;
		local_irq_enable();

		while (clist) {
			struct sk_buff *skb = clist;
			clist = clist->next;

			WARN_ON(atomic_read(&skb->users));
			if (likely(get_kfree_skb_cb(skb)->reason == SKB_REASON_CONSUMED))
				trace_consume_skb(skb);
			else
				trace_kfree_skb(skb, net_tx_action);
			__kfree_skb(skb);
		}
	}

	if (sd->output_queue) {
		struct Qdisc *head;

		local_irq_disable();
		head = sd->output_queue;
		sd->output_queue = NULL;
		sd->output_queue_tailp = &sd->output_queue;
		local_irq_enable();

		while (head) {
			struct Qdisc *q = head;
			spinlock_t *root_lock;

			head = head->next_sched;

			root_lock = qdisc_lock(q);
			if (spin_trylock(root_lock)) {
				smp_mb__before_clear_bit();
				clear_bit(__QDISC_STATE_SCHED,
					  &q->state);
				qdisc_run(q);
				spin_unlock(root_lock);
			} else {
				if (!test_bit(__QDISC_STATE_DEACTIVATED,
					      &q->state)) {
					__netif_reschedule(q);
				} else {
					smp_mb__before_clear_bit();
					clear_bit(__QDISC_STATE_SCHED,
						  &q->state);
				}
			}
		}
	}
}

#if (defined(CONFIG_BRIDGE) || defined(CONFIG_BRIDGE_MODULE)) && \
    (defined(CONFIG_ATM_LANE) || defined(CONFIG_ATM_LANE_MODULE))
/* This hook is defined here for ATM LANE */
int (*br_fdb_test_addr_hook)(struct net_device *dev,
			     unsigned char *addr) __read_mostly;
EXPORT_SYMBOL_GPL(br_fdb_test_addr_hook);
#endif

#ifdef CONFIG_NET_CLS_ACT
/* TODO: Maybe we should just force sch_ingress to be compiled in
 * when CONFIG_NET_CLS_ACT is? otherwise some useless instructions
 * a compare and 2 stores extra right now if we dont have it on
 * but have CONFIG_NET_CLS_ACT
 * NOTE: This doesn't stop any functionality; if you dont have
 * the ingress scheduler, you just can't add policies on ingress.
 *
 */
static int ing_filter(struct sk_buff *skb, struct netdev_queue *rxq)
{
	struct net_device *dev = skb->dev;
	u32 ttl = G_TC_RTTL(skb->tc_verd);
	int result = TC_ACT_OK;
	struct Qdisc *q;

	if (unlikely(MAX_RED_LOOP < ttl++)) {
		net_warn_ratelimited("Redir loop detected Dropping packet (%d->%d)\n",
				     skb->skb_iif, dev->ifindex);
		return TC_ACT_SHOT;
	}

	skb->tc_verd = SET_TC_RTTL(skb->tc_verd, ttl);
	skb->tc_verd = SET_TC_AT(skb->tc_verd, AT_INGRESS);

	q = rxq->qdisc;
	if (q != &noop_qdisc) {
		spin_lock(qdisc_lock(q));
		if (likely(!test_bit(__QDISC_STATE_DEACTIVATED, &q->state)))
			result = qdisc_enqueue_root(skb, q);
		spin_unlock(qdisc_lock(q));
	}

	return result;
}

static inline struct sk_buff *handle_ing(struct sk_buff *skb,
					 struct packet_type **pt_prev,
					 int *ret, struct net_device *orig_dev)
{
	struct netdev_queue *rxq = rcu_dereference(skb->dev->ingress_queue);

	if (!rxq || rxq->qdisc == &noop_qdisc)
		goto out;

	if (*pt_prev) {
		*ret = deliver_skb(skb, *pt_prev, orig_dev);
		*pt_prev = NULL;
	}

	switch (ing_filter(skb, rxq)) {
	case TC_ACT_SHOT:
	case TC_ACT_STOLEN:
		kfree_skb(skb);
		return NULL;
	}

out:
	skb->tc_verd = 0;
	return skb;
}
#endif

/**
 *	netdev_rx_handler_register - register receive handler
 *	@dev: device to register a handler for
 *	@rx_handler: receive handler to register
 *	@rx_handler_data: data pointer that is used by rx handler
 *
 *	Register a receive hander for a device. This handler will then be
 *	called from __netif_receive_skb. A negative errno code is returned
 *	on a failure.
 *
 *	The caller must hold the rtnl_mutex.
 *
 *	For a general description of rx_handler, see enum rx_handler_result.
 */
int netdev_rx_handler_register(struct net_device *dev,
			       rx_handler_func_t *rx_handler,
			       void *rx_handler_data)
{
	ASSERT_RTNL();

	if (dev->rx_handler)
		return -EBUSY;

	/* Note: rx_handler_data must be set before rx_handler */
	rcu_assign_pointer(dev->rx_handler_data, rx_handler_data);
	rcu_assign_pointer(dev->rx_handler, rx_handler);

	return 0;
}
EXPORT_SYMBOL_GPL(netdev_rx_handler_register);

/**
 *	netdev_rx_handler_unregister - unregister receive handler
 *	@dev: device to unregister a handler from
 *
 *	Unregister a receive handler from a device.
 *
 *	The caller must hold the rtnl_mutex.
 */
void netdev_rx_handler_unregister(struct net_device *dev)
{

	ASSERT_RTNL();
	RCU_INIT_POINTER(dev->rx_handler, NULL);
	/* a reader seeing a non NULL rx_handler in a rcu_read_lock()
	 * section has a guarantee to see a non NULL rx_handler_data
	 * as well.
	 */
	synchronize_net();
	RCU_INIT_POINTER(dev->rx_handler_data, NULL);
}
EXPORT_SYMBOL_GPL(netdev_rx_handler_unregister);

/*
 * Limit the use of PFMEMALLOC reserves to those protocols that implement
 * the special handling of PFMEMALLOC skbs.
 */
static bool skb_pfmemalloc_protocol(struct sk_buff *skb)
{
	switch (skb->protocol) {
	case __constant_htons(ETH_P_ARP):
	case __constant_htons(ETH_P_IP):
	case __constant_htons(ETH_P_IPV6):
	case __constant_htons(ETH_P_8021Q):
	case __constant_htons(ETH_P_8021AD):
		return true;
	default:
		return false;
	}
}

static int __netif_receive_skb_core(struct sk_buff *skb, bool pfmemalloc)
{
	struct packet_type *ptype, *pt_prev;
	rx_handler_func_t *rx_handler;
	struct net_device *orig_dev;
	struct net_device *null_or_dev;
	bool deliver_exact = false;
	int ret = NET_RX_DROP;
	__be16 type;

	net_timestamp_check(!netdev_tstamp_prequeue, skb);

	trace_netif_receive_skb(skb);

	/* if we've gotten here through NAPI, check netpoll */
	if (netpoll_receive_skb(skb))
		goto out;

	orig_dev = skb->dev;

	skb_reset_network_header(skb);
	if (!skb_transport_header_was_set(skb))
		skb_reset_transport_header(skb);
	skb_reset_mac_len(skb);

	pt_prev = NULL;

	rcu_read_lock();

another_round:
	skb->skb_iif = skb->dev->ifindex;

	__this_cpu_inc(softnet_data.processed);

	if (skb->protocol == cpu_to_be16(ETH_P_8021Q) ||
	    skb->protocol == cpu_to_be16(ETH_P_8021AD)) {
		skb = vlan_untag(skb);
		if (unlikely(!skb))
			goto unlock;
	}

#ifdef CONFIG_NET_CLS_ACT
	if (skb->tc_verd & TC_NCLS) {
		skb->tc_verd = CLR_TC_NCLS(skb->tc_verd);
		goto ncls;
	}
#endif

	if (pfmemalloc)
		goto skip_taps;

	list_for_each_entry_rcu(ptype, &ptype_all, list) {
		if (!ptype->dev || ptype->dev == skb->dev) {
			if (pt_prev)
				ret = deliver_skb(skb, pt_prev, orig_dev);
			pt_prev = ptype;
		}
	}

skip_taps:
#ifdef CONFIG_NET_CLS_ACT
	skb = handle_ing(skb, &pt_prev, &ret, orig_dev);
	if (!skb)
		goto unlock;
ncls:
#endif

	if (pfmemalloc && !skb_pfmemalloc_protocol(skb))
		goto drop;

	if (vlan_tx_tag_present(skb)) {
		if (pt_prev) {
			ret = deliver_skb(skb, pt_prev, orig_dev);
			pt_prev = NULL;
		}
		if (vlan_do_receive(&skb))
			goto another_round;
		else if (unlikely(!skb))
			goto unlock;
	}

	rx_handler = rcu_dereference(skb->dev->rx_handler);
	if (rx_handler) {
		if (pt_prev) {
			ret = deliver_skb(skb, pt_prev, orig_dev);
			pt_prev = NULL;
		}
		switch (rx_handler(&skb)) {
		case RX_HANDLER_CONSUMED:
			ret = NET_RX_SUCCESS;
			goto unlock;
		case RX_HANDLER_ANOTHER:
			goto another_round;
		case RX_HANDLER_EXACT:
			deliver_exact = true;
		case RX_HANDLER_PASS:
			break;
		default:
			BUG();
		}
	}

	if (unlikely(vlan_tx_tag_present(skb))) {
		if (vlan_tx_tag_get_id(skb))
			skb->pkt_type = PACKET_OTHERHOST;
		/* Note: we might in the future use prio bits
		 * and set skb->priority like in vlan_do_receive()
		 * For the time being, just ignore Priority Code Point
		 */
		skb->vlan_tci = 0;
	}

	/* deliver only exact match when indicated */
	null_or_dev = deliver_exact ? skb->dev : NULL;

	type = skb->protocol;
	list_for_each_entry_rcu(ptype,
			&ptype_base[ntohs(type) & PTYPE_HASH_MASK], list) {
		if (ptype->type == type &&
		    (ptype->dev == null_or_dev || ptype->dev == skb->dev ||
		     ptype->dev == orig_dev)) {
			if (pt_prev)
				ret = deliver_skb(skb, pt_prev, orig_dev);
			pt_prev = ptype;
		}
	}

	if (pt_prev) {
		if (unlikely(skb_orphan_frags(skb, GFP_ATOMIC)))
			goto drop;
		else
			ret = pt_prev->func(skb, skb->dev, pt_prev, orig_dev);
	} else {
drop:
		atomic_long_inc(&skb->dev->rx_dropped);
		kfree_skb(skb);
		/* Jamal, now you will not able to escape explaining
		 * me how you were going to use this. :-)
		 */
		ret = NET_RX_DROP;
	}

unlock:
	rcu_read_unlock();
out:
	return ret;
}

static int __netif_receive_skb(struct sk_buff *skb)
{
	int ret;

	if (sk_memalloc_socks() && skb_pfmemalloc(skb)) {
		unsigned long pflags = current->flags;

		/*
		 * PFMEMALLOC skbs are special, they should
		 * - be delivered to SOCK_MEMALLOC sockets only
		 * - stay away from userspace
		 * - have bounded memory usage
		 *
		 * Use PF_MEMALLOC as this saves us from propagating the allocation
		 * context down to all allocation sites.
		 */
		current->flags |= PF_MEMALLOC;
		ret = __netif_receive_skb_core(skb, true);
		tsk_restore_flags(current, pflags, PF_MEMALLOC);
	} else
		ret = __netif_receive_skb_core(skb, false);

	return ret;
}

static int netif_receive_skb_internal(struct sk_buff *skb)
{
	net_timestamp_check(netdev_tstamp_prequeue, skb);

	if (skb_defer_rx_timestamp(skb))
		return NET_RX_SUCCESS;

#ifdef CONFIG_RPS
	if (static_key_false(&rps_needed)) {
		struct rps_dev_flow voidflow, *rflow = &voidflow;
		int cpu, ret;

		rcu_read_lock();

		cpu = get_rps_cpu(skb->dev, skb, &rflow);

		if (cpu >= 0) {
			ret = enqueue_to_backlog(skb, cpu, &rflow->last_qtail);
			rcu_read_unlock();
			return ret;
		}
		rcu_read_unlock();
	}
#endif
	return __netif_receive_skb(skb);
}

/**
 *	netif_receive_skb - process receive buffer from network
 *	@skb: buffer to process
 *
 *	netif_receive_skb() is the main receive data processing function.
 *	It always succeeds. The buffer may be dropped during processing
 *	for congestion control or by the protocol layers.
 *
 *	This function may only be called from softirq context and interrupts
 *	should be enabled.
 *
 *	Return values (usually ignored):
 *	NET_RX_SUCCESS: no congestion
 *	NET_RX_DROP: packet was dropped
 */
int netif_receive_skb(struct sk_buff *skb)
{
	trace_netif_receive_skb_entry(skb);

	return netif_receive_skb_internal(skb);
}
EXPORT_SYMBOL(netif_receive_skb);

/* Network device is going away, flush any packets still pending
 * Called with irqs disabled.
 */
static void flush_backlog(void *arg)
{
	struct net_device *dev = arg;
	struct softnet_data *sd = &__get_cpu_var(softnet_data);
	struct sk_buff *skb, *tmp;

	rps_lock(sd);
	skb_queue_walk_safe(&sd->input_pkt_queue, skb, tmp) {
		if (skb->dev == dev) {
			__skb_unlink(skb, &sd->input_pkt_queue);
			kfree_skb(skb);
			input_queue_head_incr(sd);
		}
	}
	rps_unlock(sd);

	skb_queue_walk_safe(&sd->process_queue, skb, tmp) {
		if (skb->dev == dev) {
			__skb_unlink(skb, &sd->process_queue);
			kfree_skb(skb);
			input_queue_head_incr(sd);
		}
	}
}

static int napi_gro_complete(struct sk_buff *skb)
{
	struct packet_offload *ptype;
	__be16 type = skb->protocol;
	struct list_head *head = &offload_base;
	int err = -ENOENT;

	BUILD_BUG_ON(sizeof(struct napi_gro_cb) > sizeof(skb->cb));

	if (NAPI_GRO_CB(skb)->count == 1) {
		skb_shinfo(skb)->gso_size = 0;
		goto out;
	}

	rcu_read_lock();
	list_for_each_entry_rcu(ptype, head, list) {
		if (ptype->type != type || !ptype->callbacks.gro_complete)
			continue;

		err = ptype->callbacks.gro_complete(skb, 0);
		break;
	}
	rcu_read_unlock();

	if (err) {
		WARN_ON(&ptype->list == head);
		kfree_skb(skb);
		return NET_RX_SUCCESS;
	}

out:
	return netif_receive_skb_internal(skb);
}

/* napi->gro_list contains packets ordered by age.
 * youngest packets at the head of it.
 * Complete skbs in reverse order to reduce latencies.
 */
void napi_gro_flush(struct napi_struct *napi, bool flush_old)
{
	struct sk_buff *skb, *prev = NULL;

	/* scan list and build reverse chain */
	for (skb = napi->gro_list; skb != NULL; skb = skb->next) {
		skb->prev = prev;
		prev = skb;
	}

	for (skb = prev; skb; skb = prev) {
		skb->next = NULL;

		if (flush_old && NAPI_GRO_CB(skb)->age == jiffies)
			return;

		prev = skb->prev;
		napi_gro_complete(skb);
		napi->gro_count--;
	}

	napi->gro_list = NULL;
}
EXPORT_SYMBOL(napi_gro_flush);

static void gro_list_prepare(struct napi_struct *napi, struct sk_buff *skb)
{
	struct sk_buff *p;
	unsigned int maclen = skb->dev->hard_header_len;
	u32 hash = skb_get_hash_raw(skb);

	for (p = napi->gro_list; p; p = p->next) {
		unsigned long diffs;

		NAPI_GRO_CB(p)->flush = 0;

		if (hash != skb_get_hash_raw(p)) {
			NAPI_GRO_CB(p)->same_flow = 0;
			continue;
		}

		diffs = (unsigned long)p->dev ^ (unsigned long)skb->dev;
		diffs |= p->vlan_tci ^ skb->vlan_tci;
		if (maclen == ETH_HLEN)
			diffs |= compare_ether_header(skb_mac_header(p),
						      skb_gro_mac_header(skb));
		else if (!diffs)
			diffs = memcmp(skb_mac_header(p),
				       skb_gro_mac_header(skb),
				       maclen);
		NAPI_GRO_CB(p)->same_flow = !diffs;
	}
}

static void skb_gro_reset_offset(struct sk_buff *skb)
{
	const struct skb_shared_info *pinfo = skb_shinfo(skb);
	const skb_frag_t *frag0 = &pinfo->frags[0];

	NAPI_GRO_CB(skb)->data_offset = 0;
	NAPI_GRO_CB(skb)->frag0 = NULL;
	NAPI_GRO_CB(skb)->frag0_len = 0;

	if (skb_mac_header(skb) == skb_tail_pointer(skb) &&
	    pinfo->nr_frags &&
	    !PageHighMem(skb_frag_page(frag0))) {
		NAPI_GRO_CB(skb)->frag0 = skb_frag_address(frag0);
		NAPI_GRO_CB(skb)->frag0_len = skb_frag_size(frag0);
	}
}

static enum gro_result dev_gro_receive(struct napi_struct *napi, struct sk_buff *skb)
{
	struct sk_buff **pp = NULL;
	struct packet_offload *ptype;
	__be16 type = skb->protocol;
	struct list_head *head = &offload_base;
	int same_flow;
	enum gro_result ret;

	if (!(skb->dev->features & NETIF_F_GRO) || netpoll_rx_on(skb))
		goto normal;

	if (skb_is_gso(skb) || skb_has_frag_list(skb))
		goto normal;

	skb_gro_reset_offset(skb);
	gro_list_prepare(napi, skb);
	NAPI_GRO_CB(skb)->csum = skb->csum; /* Needed for CHECKSUM_COMPLETE */

	rcu_read_lock();
	list_for_each_entry_rcu(ptype, head, list) {
		if (ptype->type != type || !ptype->callbacks.gro_receive)
			continue;

		skb_set_network_header(skb, skb_gro_offset(skb));
		skb_reset_mac_len(skb);
		NAPI_GRO_CB(skb)->same_flow = 0;
		NAPI_GRO_CB(skb)->flush = 0;
		NAPI_GRO_CB(skb)->free = 0;
		NAPI_GRO_CB(skb)->udp_mark = 0;

		pp = ptype->callbacks.gro_receive(&napi->gro_list, skb);
		break;
	}
	rcu_read_unlock();

	if (&ptype->list == head)
		goto normal;

	same_flow = NAPI_GRO_CB(skb)->same_flow;
	ret = NAPI_GRO_CB(skb)->free ? GRO_MERGED_FREE : GRO_MERGED;

	if (pp) {
		struct sk_buff *nskb = *pp;

		*pp = nskb->next;
		nskb->next = NULL;
		napi_gro_complete(nskb);
		napi->gro_count--;
	}

	if (same_flow)
		goto ok;

	if (NAPI_GRO_CB(skb)->flush)
		goto normal;

	if (unlikely(napi->gro_count >= MAX_GRO_SKBS)) {
		struct sk_buff *nskb = napi->gro_list;

		/* locate the end of the list to select the 'oldest' flow */
		while (nskb->next) {
			pp = &nskb->next;
			nskb = *pp;
		}
		*pp = NULL;
		nskb->next = NULL;
		napi_gro_complete(nskb);
	} else {
		napi->gro_count++;
	}
	NAPI_GRO_CB(skb)->count = 1;
	NAPI_GRO_CB(skb)->age = jiffies;
	skb_shinfo(skb)->gso_size = skb_gro_len(skb);
	skb->next = napi->gro_list;
	napi->gro_list = skb;
	ret = GRO_HELD;

pull:
	if (skb_headlen(skb) < skb_gro_offset(skb)) {
		int grow = skb_gro_offset(skb) - skb_headlen(skb);

		BUG_ON(skb->end - skb->tail < grow);

		memcpy(skb_tail_pointer(skb), NAPI_GRO_CB(skb)->frag0, grow);

		skb->tail += grow;
		skb->data_len -= grow;

		skb_shinfo(skb)->frags[0].page_offset += grow;
		skb_frag_size_sub(&skb_shinfo(skb)->frags[0], grow);

		if (unlikely(!skb_frag_size(&skb_shinfo(skb)->frags[0]))) {
			skb_frag_unref(skb, 0);
			memmove(skb_shinfo(skb)->frags,
				skb_shinfo(skb)->frags + 1,
				--skb_shinfo(skb)->nr_frags * sizeof(skb_frag_t));
		}
	}

ok:
	return ret;

normal:
	ret = GRO_NORMAL;
	goto pull;
}

struct packet_offload *gro_find_receive_by_type(__be16 type)
{
	struct list_head *offload_head = &offload_base;
	struct packet_offload *ptype;

	list_for_each_entry_rcu(ptype, offload_head, list) {
		if (ptype->type != type || !ptype->callbacks.gro_receive)
			continue;
		return ptype;
	}
	return NULL;
}
EXPORT_SYMBOL(gro_find_receive_by_type);

struct packet_offload *gro_find_complete_by_type(__be16 type)
{
	struct list_head *offload_head = &offload_base;
	struct packet_offload *ptype;

	list_for_each_entry_rcu(ptype, offload_head, list) {
		if (ptype->type != type || !ptype->callbacks.gro_complete)
			continue;
		return ptype;
	}
	return NULL;
}
EXPORT_SYMBOL(gro_find_complete_by_type);

static gro_result_t napi_skb_finish(gro_result_t ret, struct sk_buff *skb)
{
	switch (ret) {
	case GRO_NORMAL:
		if (netif_receive_skb_internal(skb))
			ret = GRO_DROP;
		break;

	case GRO_DROP:
		kfree_skb(skb);
		break;

	case GRO_MERGED_FREE:
		if (NAPI_GRO_CB(skb)->free == NAPI_GRO_FREE_STOLEN_HEAD)
			kmem_cache_free(skbuff_head_cache, skb);
		else
			__kfree_skb(skb);
		break;

	case GRO_HELD:
	case GRO_MERGED:
		break;
	}

	return ret;
}

gro_result_t napi_gro_receive(struct napi_struct *napi, struct sk_buff *skb)
{
	trace_napi_gro_receive_entry(skb);

	return napi_skb_finish(dev_gro_receive(napi, skb), skb);
}
EXPORT_SYMBOL(napi_gro_receive);

static void napi_reuse_skb(struct napi_struct *napi, struct sk_buff *skb)
{
	__skb_pull(skb, skb_headlen(skb));
	/* restore the reserve we had after netdev_alloc_skb_ip_align() */
	skb_reserve(skb, NET_SKB_PAD + NET_IP_ALIGN - skb_headroom(skb));
	skb->vlan_tci = 0;
	skb->dev = napi->dev;
	skb->skb_iif = 0;

	napi->skb = skb;
}

struct sk_buff *napi_get_frags(struct napi_struct *napi)
{
	struct sk_buff *skb = napi->skb;

	if (!skb) {
		skb = netdev_alloc_skb_ip_align(napi->dev, GRO_MAX_HEAD);
		napi->skb = skb;
	}
	return skb;
}
EXPORT_SYMBOL(napi_get_frags);

static gro_result_t napi_frags_finish(struct napi_struct *napi, struct sk_buff *skb,
			       gro_result_t ret)
{
	switch (ret) {
	case GRO_NORMAL:
		if (netif_receive_skb_internal(skb))
			ret = GRO_DROP;
		break;

	case GRO_DROP:
	case GRO_MERGED_FREE:
		napi_reuse_skb(napi, skb);
		break;

	case GRO_HELD:
	case GRO_MERGED:
		break;
	}

	return ret;
}

static struct sk_buff *napi_frags_skb(struct napi_struct *napi)
{
	struct sk_buff *skb = napi->skb;

	napi->skb = NULL;

	if (unlikely(!pskb_may_pull(skb, sizeof(struct ethhdr)))) {
		napi_reuse_skb(napi, skb);
		return NULL;
	}
	skb->protocol = eth_type_trans(skb, skb->dev);

	return skb;
}

gro_result_t napi_gro_frags(struct napi_struct *napi)
{
	struct sk_buff *skb = napi_frags_skb(napi);

	if (!skb)
		return GRO_DROP;

	trace_napi_gro_frags_entry(skb);

	return napi_frags_finish(napi, skb, dev_gro_receive(napi, skb));
}
EXPORT_SYMBOL(napi_gro_frags);

/*
 * net_rps_action_and_irq_enable sends any pending IPI's for rps.
 * Note: called with local irq disabled, but exits with local irq enabled.
 */
static void net_rps_action_and_irq_enable(struct softnet_data *sd)
{
#ifdef CONFIG_RPS
	struct softnet_data *remsd = sd->rps_ipi_list;

	if (remsd) {
		sd->rps_ipi_list = NULL;

		local_irq_enable();

		/* Send pending IPI's to kick RPS processing on remote cpus. */
		while (remsd) {
			struct softnet_data *next = remsd->rps_ipi_next;

			if (cpu_online(remsd->cpu))
				__smp_call_function_single(remsd->cpu,
							   &remsd->csd, 0);
			remsd = next;
		}
	} else
#endif
		local_irq_enable();
}

static int process_backlog(struct napi_struct *napi, int quota)
{
	int work = 0;
	struct softnet_data *sd = container_of(napi, struct softnet_data, backlog);

#ifdef CONFIG_RPS
	/* Check if we have pending ipi, its better to send them now,
	 * not waiting net_rx_action() end.
	 */
	if (sd->rps_ipi_list) {
		local_irq_disable();
		net_rps_action_and_irq_enable(sd);
	}
#endif
	napi->weight = weight_p;
	local_irq_disable();
	while (work < quota) {
		struct sk_buff *skb;
		unsigned int qlen;

		while ((skb = __skb_dequeue(&sd->process_queue))) {
			local_irq_enable();
			__netif_receive_skb(skb);
			local_irq_disable();
			input_queue_head_incr(sd);
			if (++work >= quota) {
				local_irq_enable();
				return work;
			}
		}

		rps_lock(sd);
		qlen = skb_queue_len(&sd->input_pkt_queue);
		if (qlen)
			skb_queue_splice_tail_init(&sd->input_pkt_queue,
						   &sd->process_queue);

		if (qlen < quota - work) {
			/*
			 * Inline a custom version of __napi_complete().
			 * only current cpu owns and manipulates this napi,
			 * and NAPI_STATE_SCHED is the only possible flag set on backlog.
			 * we can use a plain write instead of clear_bit(),
			 * and we dont need an smp_mb() memory barrier.
			 */
			list_del(&napi->poll_list);
			napi->state = 0;

			quota = work + qlen;
		}
		rps_unlock(sd);
	}
	local_irq_enable();

	return work;
}

/**
 * __napi_schedule - schedule for receive
 * @n: entry to schedule
 *
 * The entry's receive function will be scheduled to run
 */
void __napi_schedule(struct napi_struct *n)
{
	unsigned long flags;

	local_irq_save(flags);
	____napi_schedule(&__get_cpu_var(softnet_data), n);
	local_irq_restore(flags);
}
EXPORT_SYMBOL(__napi_schedule);

void __napi_complete(struct napi_struct *n)
{
	BUG_ON(!test_bit(NAPI_STATE_SCHED, &n->state));
	BUG_ON(n->gro_list);

	list_del(&n->poll_list);
	smp_mb__before_clear_bit();
	clear_bit(NAPI_STATE_SCHED, &n->state);
}
EXPORT_SYMBOL(__napi_complete);

void napi_complete(struct napi_struct *n)
{
	unsigned long flags;

	/*
	 * don't let napi dequeue from the cpu poll list
	 * just in case its running on a different cpu
	 */
	if (unlikely(test_bit(NAPI_STATE_NPSVC, &n->state)))
		return;

	napi_gro_flush(n, false);
	local_irq_save(flags);
	__napi_complete(n);
	local_irq_restore(flags);
}
EXPORT_SYMBOL(napi_complete);

/* must be called under rcu_read_lock(), as we dont take a reference */
struct napi_struct *napi_by_id(unsigned int napi_id)
{
	unsigned int hash = napi_id % HASH_SIZE(napi_hash);
	struct napi_struct *napi;

	hlist_for_each_entry_rcu(napi, &napi_hash[hash], napi_hash_node)
		if (napi->napi_id == napi_id)
			return napi;

	return NULL;
}
EXPORT_SYMBOL_GPL(napi_by_id);

void napi_hash_add(struct napi_struct *napi)
{
	if (!test_and_set_bit(NAPI_STATE_HASHED, &napi->state)) {

		spin_lock(&napi_hash_lock);

		/* 0 is not a valid id, we also skip an id that is taken
		 * we expect both events to be extremely rare
		 */
		napi->napi_id = 0;
		while (!napi->napi_id) {
			napi->napi_id = ++napi_gen_id;
			if (napi_by_id(napi->napi_id))
				napi->napi_id = 0;
		}

		hlist_add_head_rcu(&napi->napi_hash_node,
			&napi_hash[napi->napi_id % HASH_SIZE(napi_hash)]);

		spin_unlock(&napi_hash_lock);
	}
}
EXPORT_SYMBOL_GPL(napi_hash_add);

/* Warning : caller is responsible to make sure rcu grace period
 * is respected before freeing memory containing @napi
 */
void napi_hash_del(struct napi_struct *napi)
{
	spin_lock(&napi_hash_lock);

	if (test_and_clear_bit(NAPI_STATE_HASHED, &napi->state))
		hlist_del_rcu(&napi->napi_hash_node);

	spin_unlock(&napi_hash_lock);
}
EXPORT_SYMBOL_GPL(napi_hash_del);

void netif_napi_add(struct net_device *dev, struct napi_struct *napi,
		    int (*poll)(struct napi_struct *, int), int weight)
{
	INIT_LIST_HEAD(&napi->poll_list);
	napi->gro_count = 0;
	napi->gro_list = NULL;
	napi->skb = NULL;
	napi->poll = poll;
	if (weight > NAPI_POLL_WEIGHT)
		pr_err_once("netif_napi_add() called with weight %d on device %s\n",
			    weight, dev->name);
	napi->weight = weight;
	list_add(&napi->dev_list, &dev->napi_list);
	napi->dev = dev;
#ifdef CONFIG_NETPOLL
	spin_lock_init(&napi->poll_lock);
	napi->poll_owner = -1;
#endif
	set_bit(NAPI_STATE_SCHED, &napi->state);
}
EXPORT_SYMBOL(netif_napi_add);

void netif_napi_del(struct napi_struct *napi)
{
	list_del_init(&napi->dev_list);
	napi_free_frags(napi);

	kfree_skb_list(napi->gro_list);
	napi->gro_list = NULL;
	napi->gro_count = 0;
}
EXPORT_SYMBOL(netif_napi_del);

static void net_rx_action(struct softirq_action *h)
{
	struct softnet_data *sd = &__get_cpu_var(softnet_data);
	unsigned long time_limit = jiffies + 2;
	int budget = netdev_budget;
	void *have;

	local_irq_disable();

	while (!list_empty(&sd->poll_list)) {
		struct napi_struct *n;
		int work, weight;

		/* If softirq window is exhuasted then punt.
		 * Allow this to run for 2 jiffies since which will allow
		 * an average latency of 1.5/HZ.
		 */
		if (unlikely(budget <= 0 || time_after_eq(jiffies, time_limit)))
			goto softnet_break;

		local_irq_enable();

		/* Even though interrupts have been re-enabled, this
		 * access is safe because interrupts can only add new
		 * entries to the tail of this list, and only ->poll()
		 * calls can remove this head entry from the list.
		 */
		n = list_first_entry(&sd->poll_list, struct napi_struct, poll_list);

		have = netpoll_poll_lock(n);

		weight = n->weight;

		/* This NAPI_STATE_SCHED test is for avoiding a race
		 * with netpoll's poll_napi().  Only the entity which
		 * obtains the lock and sees NAPI_STATE_SCHED set will
		 * actually make the ->poll() call.  Therefore we avoid
		 * accidentally calling ->poll() when NAPI is not scheduled.
		 */
		work = 0;
		if (test_bit(NAPI_STATE_SCHED, &n->state)) {
			work = n->poll(n, weight);
			trace_napi_poll(n);
		}

		WARN_ON_ONCE(work > weight);

		budget -= work;

		local_irq_disable();

		/* Drivers must not modify the NAPI state if they
		 * consume the entire weight.  In such cases this code
		 * still "owns" the NAPI instance and therefore can
		 * move the instance around on the list at-will.
		 */
		if (unlikely(work == weight)) {
			if (unlikely(napi_disable_pending(n))) {
				local_irq_enable();
				napi_complete(n);
				local_irq_disable();
			} else {
				if (n->gro_list) {
					/* flush too old packets
					 * If HZ < 1000, flush all packets.
					 */
					local_irq_enable();
					napi_gro_flush(n, HZ >= 1000);
					local_irq_disable();
				}
				list_move_tail(&n->poll_list, &sd->poll_list);
			}
		}

		netpoll_poll_unlock(have);
	}
out:
	net_rps_action_and_irq_enable(sd);

#ifdef CONFIG_NET_DMA
	/*
	 * There may not be any more sk_buffs coming right now, so push
	 * any pending DMA copies to hardware
	 */
	dma_issue_pending_all();
#endif

	return;

softnet_break:
	sd->time_squeeze++;
	__raise_softirq_irqoff(NET_RX_SOFTIRQ);
	goto out;
}

struct netdev_adjacent {
	struct net_device *dev;

	/* upper master flag, there can only be one master device per list */
	bool master;

	/* counter for the number of times this device was added to us */
	u16 ref_nr;

	/* private field for the users */
	void *private;

	struct list_head list;
	struct rcu_head rcu;
};

static struct netdev_adjacent *__netdev_find_adj(struct net_device *dev,
						 struct net_device *adj_dev,
						 struct list_head *adj_list)
{
	struct netdev_adjacent *adj;

	list_for_each_entry(adj, adj_list, list) {
		if (adj->dev == adj_dev)
			return adj;
	}
	return NULL;
}

/**
 * netdev_has_upper_dev - Check if device is linked to an upper device
 * @dev: device
 * @upper_dev: upper device to check
 *
 * Find out if a device is linked to specified upper device and return true
 * in case it is. Note that this checks only immediate upper device,
 * not through a complete stack of devices. The caller must hold the RTNL lock.
 */
bool netdev_has_upper_dev(struct net_device *dev,
			  struct net_device *upper_dev)
{
	ASSERT_RTNL();

	return __netdev_find_adj(dev, upper_dev, &dev->all_adj_list.upper);
}
EXPORT_SYMBOL(netdev_has_upper_dev);

/**
 * netdev_has_any_upper_dev - Check if device is linked to some device
 * @dev: device
 *
 * Find out if a device is linked to an upper device and return true in case
 * it is. The caller must hold the RTNL lock.
 */
static bool netdev_has_any_upper_dev(struct net_device *dev)
{
	ASSERT_RTNL();

	return !list_empty(&dev->all_adj_list.upper);
}

/**
 * netdev_master_upper_dev_get - Get master upper device
 * @dev: device
 *
 * Find a master upper device and return pointer to it or NULL in case
 * it's not there. The caller must hold the RTNL lock.
 */
struct net_device *netdev_master_upper_dev_get(struct net_device *dev)
{
	struct netdev_adjacent *upper;

	ASSERT_RTNL();

	if (list_empty(&dev->adj_list.upper))
		return NULL;

	upper = list_first_entry(&dev->adj_list.upper,
				 struct netdev_adjacent, list);
	if (likely(upper->master))
		return upper->dev;
	return NULL;
}
EXPORT_SYMBOL(netdev_master_upper_dev_get);

void *netdev_adjacent_get_private(struct list_head *adj_list)
{
	struct netdev_adjacent *adj;

	adj = list_entry(adj_list, struct netdev_adjacent, list);

	return adj->private;
}
EXPORT_SYMBOL(netdev_adjacent_get_private);

/**
 * netdev_all_upper_get_next_dev_rcu - Get the next dev from upper list
 * @dev: device
 * @iter: list_head ** of the current position
 *
 * Gets the next device from the dev's upper list, starting from iter
 * position. The caller must hold RCU read lock.
 */
struct net_device *netdev_all_upper_get_next_dev_rcu(struct net_device *dev,
						     struct list_head **iter)
{
	struct netdev_adjacent *upper;

	WARN_ON_ONCE(!rcu_read_lock_held() && !lockdep_rtnl_is_held());

	upper = list_entry_rcu((*iter)->next, struct netdev_adjacent, list);

	if (&upper->list == &dev->all_adj_list.upper)
		return NULL;

	*iter = &upper->list;

	return upper->dev;
}
EXPORT_SYMBOL(netdev_all_upper_get_next_dev_rcu);

/**
 * netdev_lower_get_next_private - Get the next ->private from the
 *				   lower neighbour list
 * @dev: device
 * @iter: list_head ** of the current position
 *
 * Gets the next netdev_adjacent->private from the dev's lower neighbour
 * list, starting from iter position. The caller must hold either hold the
 * RTNL lock or its own locking that guarantees that the neighbour lower
 * list will remain unchainged.
 */
void *netdev_lower_get_next_private(struct net_device *dev,
				    struct list_head **iter)
{
	struct netdev_adjacent *lower;

	lower = list_entry(*iter, struct netdev_adjacent, list);

	if (&lower->list == &dev->adj_list.lower)
		return NULL;

	if (iter)
		*iter = lower->list.next;

	return lower->private;
}
EXPORT_SYMBOL(netdev_lower_get_next_private);

/**
 * netdev_lower_get_next_private_rcu - Get the next ->private from the
 *				       lower neighbour list, RCU
 *				       variant
 * @dev: device
 * @iter: list_head ** of the current position
 *
 * Gets the next netdev_adjacent->private from the dev's lower neighbour
 * list, starting from iter position. The caller must hold RCU read lock.
 */
void *netdev_lower_get_next_private_rcu(struct net_device *dev,
					struct list_head **iter)
{
	struct netdev_adjacent *lower;

	WARN_ON_ONCE(!rcu_read_lock_held());

	lower = list_entry_rcu((*iter)->next, struct netdev_adjacent, list);

	if (&lower->list == &dev->adj_list.lower)
		return NULL;

	if (iter)
		*iter = &lower->list;

	return lower->private;
}
EXPORT_SYMBOL(netdev_lower_get_next_private_rcu);

/**
 * netdev_lower_get_first_private_rcu - Get the first ->private from the
 *				       lower neighbour list, RCU
 *				       variant
 * @dev: device
 *
 * Gets the first netdev_adjacent->private from the dev's lower neighbour
 * list. The caller must hold RCU read lock.
 */
void *netdev_lower_get_first_private_rcu(struct net_device *dev)
{
	struct netdev_adjacent *lower;

	lower = list_first_or_null_rcu(&dev->adj_list.lower,
			struct netdev_adjacent, list);
	if (lower)
		return lower->private;
	return NULL;
}
EXPORT_SYMBOL(netdev_lower_get_first_private_rcu);

/**
 * netdev_master_upper_dev_get_rcu - Get master upper device
 * @dev: device
 *
 * Find a master upper device and return pointer to it or NULL in case
 * it's not there. The caller must hold the RCU read lock.
 */
struct net_device *netdev_master_upper_dev_get_rcu(struct net_device *dev)
{
	struct netdev_adjacent *upper;

	upper = list_first_or_null_rcu(&dev->adj_list.upper,
				       struct netdev_adjacent, list);
	if (upper && likely(upper->master))
		return upper->dev;
	return NULL;
}
EXPORT_SYMBOL(netdev_master_upper_dev_get_rcu);

<<<<<<< HEAD
int netdev_adjacent_sysfs_add(struct net_device *dev,
=======
static int netdev_adjacent_sysfs_add(struct net_device *dev,
>>>>>>> e3703f8c
			      struct net_device *adj_dev,
			      struct list_head *dev_list)
{
	char linkname[IFNAMSIZ+7];
	sprintf(linkname, dev_list == &dev->adj_list.upper ?
		"upper_%s" : "lower_%s", adj_dev->name);
	return sysfs_create_link(&(dev->dev.kobj), &(adj_dev->dev.kobj),
				 linkname);
}
<<<<<<< HEAD
void netdev_adjacent_sysfs_del(struct net_device *dev,
=======
static void netdev_adjacent_sysfs_del(struct net_device *dev,
>>>>>>> e3703f8c
			       char *name,
			       struct list_head *dev_list)
{
	char linkname[IFNAMSIZ+7];
	sprintf(linkname, dev_list == &dev->adj_list.upper ?
		"upper_%s" : "lower_%s", name);
	sysfs_remove_link(&(dev->dev.kobj), linkname);
}

#define netdev_adjacent_is_neigh_list(dev, dev_list) \
		(dev_list == &dev->adj_list.upper || \
		 dev_list == &dev->adj_list.lower)

static int __netdev_adjacent_dev_insert(struct net_device *dev,
					struct net_device *adj_dev,
					struct list_head *dev_list,
					void *private, bool master)
{
	struct netdev_adjacent *adj;
	int ret;

	adj = __netdev_find_adj(dev, adj_dev, dev_list);

	if (adj) {
		adj->ref_nr++;
		return 0;
	}

	adj = kmalloc(sizeof(*adj), GFP_KERNEL);
	if (!adj)
		return -ENOMEM;

	adj->dev = adj_dev;
	adj->master = master;
	adj->ref_nr = 1;
	adj->private = private;
	dev_hold(adj_dev);

	pr_debug("dev_hold for %s, because of link added from %s to %s\n",
		 adj_dev->name, dev->name, adj_dev->name);

	if (netdev_adjacent_is_neigh_list(dev, dev_list)) {
		ret = netdev_adjacent_sysfs_add(dev, adj_dev, dev_list);
		if (ret)
			goto free_adj;
	}

	/* Ensure that master link is always the first item in list. */
	if (master) {
		ret = sysfs_create_link(&(dev->dev.kobj),
					&(adj_dev->dev.kobj), "master");
		if (ret)
			goto remove_symlinks;

		list_add_rcu(&adj->list, dev_list);
	} else {
		list_add_tail_rcu(&adj->list, dev_list);
	}

	return 0;

remove_symlinks:
	if (netdev_adjacent_is_neigh_list(dev, dev_list))
		netdev_adjacent_sysfs_del(dev, adj_dev->name, dev_list);
free_adj:
	kfree(adj);
	dev_put(adj_dev);

	return ret;
}

static void __netdev_adjacent_dev_remove(struct net_device *dev,
					 struct net_device *adj_dev,
					 struct list_head *dev_list)
{
	struct netdev_adjacent *adj;

	adj = __netdev_find_adj(dev, adj_dev, dev_list);

	if (!adj) {
		pr_err("tried to remove device %s from %s\n",
		       dev->name, adj_dev->name);
		BUG();
	}

	if (adj->ref_nr > 1) {
		pr_debug("%s to %s ref_nr-- = %d\n", dev->name, adj_dev->name,
			 adj->ref_nr-1);
		adj->ref_nr--;
		return;
	}

	if (adj->master)
		sysfs_remove_link(&(dev->dev.kobj), "master");

	if (netdev_adjacent_is_neigh_list(dev, dev_list))
		netdev_adjacent_sysfs_del(dev, adj_dev->name, dev_list);

	list_del_rcu(&adj->list);
	pr_debug("dev_put for %s, because link removed from %s to %s\n",
		 adj_dev->name, dev->name, adj_dev->name);
	dev_put(adj_dev);
	kfree_rcu(adj, rcu);
}

static int __netdev_adjacent_dev_link_lists(struct net_device *dev,
					    struct net_device *upper_dev,
					    struct list_head *up_list,
					    struct list_head *down_list,
					    void *private, bool master)
{
	int ret;

	ret = __netdev_adjacent_dev_insert(dev, upper_dev, up_list, private,
					   master);
	if (ret)
		return ret;

	ret = __netdev_adjacent_dev_insert(upper_dev, dev, down_list, private,
					   false);
	if (ret) {
		__netdev_adjacent_dev_remove(dev, upper_dev, up_list);
		return ret;
	}

	return 0;
}

static int __netdev_adjacent_dev_link(struct net_device *dev,
				      struct net_device *upper_dev)
{
	return __netdev_adjacent_dev_link_lists(dev, upper_dev,
						&dev->all_adj_list.upper,
						&upper_dev->all_adj_list.lower,
						NULL, false);
}

static void __netdev_adjacent_dev_unlink_lists(struct net_device *dev,
					       struct net_device *upper_dev,
					       struct list_head *up_list,
					       struct list_head *down_list)
{
	__netdev_adjacent_dev_remove(dev, upper_dev, up_list);
	__netdev_adjacent_dev_remove(upper_dev, dev, down_list);
}

static void __netdev_adjacent_dev_unlink(struct net_device *dev,
					 struct net_device *upper_dev)
{
	__netdev_adjacent_dev_unlink_lists(dev, upper_dev,
					   &dev->all_adj_list.upper,
					   &upper_dev->all_adj_list.lower);
}

static int __netdev_adjacent_dev_link_neighbour(struct net_device *dev,
						struct net_device *upper_dev,
						void *private, bool master)
{
	int ret = __netdev_adjacent_dev_link(dev, upper_dev);

	if (ret)
		return ret;

	ret = __netdev_adjacent_dev_link_lists(dev, upper_dev,
					       &dev->adj_list.upper,
					       &upper_dev->adj_list.lower,
					       private, master);
	if (ret) {
		__netdev_adjacent_dev_unlink(dev, upper_dev);
		return ret;
	}

	return 0;
}

static void __netdev_adjacent_dev_unlink_neighbour(struct net_device *dev,
						   struct net_device *upper_dev)
{
	__netdev_adjacent_dev_unlink(dev, upper_dev);
	__netdev_adjacent_dev_unlink_lists(dev, upper_dev,
					   &dev->adj_list.upper,
					   &upper_dev->adj_list.lower);
}

static int __netdev_upper_dev_link(struct net_device *dev,
				   struct net_device *upper_dev, bool master,
				   void *private)
{
	struct netdev_adjacent *i, *j, *to_i, *to_j;
	int ret = 0;

	ASSERT_RTNL();

	if (dev == upper_dev)
		return -EBUSY;

	/* To prevent loops, check if dev is not upper device to upper_dev. */
	if (__netdev_find_adj(upper_dev, dev, &upper_dev->all_adj_list.upper))
		return -EBUSY;

	if (__netdev_find_adj(dev, upper_dev, &dev->all_adj_list.upper))
		return -EEXIST;

	if (master && netdev_master_upper_dev_get(dev))
		return -EBUSY;

	ret = __netdev_adjacent_dev_link_neighbour(dev, upper_dev, private,
						   master);
	if (ret)
		return ret;

	/* Now that we linked these devs, make all the upper_dev's
	 * all_adj_list.upper visible to every dev's all_adj_list.lower an
	 * versa, and don't forget the devices itself. All of these
	 * links are non-neighbours.
	 */
	list_for_each_entry(i, &dev->all_adj_list.lower, list) {
		list_for_each_entry(j, &upper_dev->all_adj_list.upper, list) {
			pr_debug("Interlinking %s with %s, non-neighbour\n",
				 i->dev->name, j->dev->name);
			ret = __netdev_adjacent_dev_link(i->dev, j->dev);
			if (ret)
				goto rollback_mesh;
		}
	}

	/* add dev to every upper_dev's upper device */
	list_for_each_entry(i, &upper_dev->all_adj_list.upper, list) {
		pr_debug("linking %s's upper device %s with %s\n",
			 upper_dev->name, i->dev->name, dev->name);
		ret = __netdev_adjacent_dev_link(dev, i->dev);
		if (ret)
			goto rollback_upper_mesh;
	}

	/* add upper_dev to every dev's lower device */
	list_for_each_entry(i, &dev->all_adj_list.lower, list) {
		pr_debug("linking %s's lower device %s with %s\n", dev->name,
			 i->dev->name, upper_dev->name);
		ret = __netdev_adjacent_dev_link(i->dev, upper_dev);
		if (ret)
			goto rollback_lower_mesh;
	}

	call_netdevice_notifiers(NETDEV_CHANGEUPPER, dev);
	return 0;

rollback_lower_mesh:
	to_i = i;
	list_for_each_entry(i, &dev->all_adj_list.lower, list) {
		if (i == to_i)
			break;
		__netdev_adjacent_dev_unlink(i->dev, upper_dev);
	}

	i = NULL;

rollback_upper_mesh:
	to_i = i;
	list_for_each_entry(i, &upper_dev->all_adj_list.upper, list) {
		if (i == to_i)
			break;
		__netdev_adjacent_dev_unlink(dev, i->dev);
	}

	i = j = NULL;

rollback_mesh:
	to_i = i;
	to_j = j;
	list_for_each_entry(i, &dev->all_adj_list.lower, list) {
		list_for_each_entry(j, &upper_dev->all_adj_list.upper, list) {
			if (i == to_i && j == to_j)
				break;
			__netdev_adjacent_dev_unlink(i->dev, j->dev);
		}
		if (i == to_i)
			break;
	}

	__netdev_adjacent_dev_unlink_neighbour(dev, upper_dev);

	return ret;
}

/**
 * netdev_upper_dev_link - Add a link to the upper device
 * @dev: device
 * @upper_dev: new upper device
 *
 * Adds a link to device which is upper to this one. The caller must hold
 * the RTNL lock. On a failure a negative errno code is returned.
 * On success the reference counts are adjusted and the function
 * returns zero.
 */
int netdev_upper_dev_link(struct net_device *dev,
			  struct net_device *upper_dev)
{
	return __netdev_upper_dev_link(dev, upper_dev, false, NULL);
}
EXPORT_SYMBOL(netdev_upper_dev_link);

/**
 * netdev_master_upper_dev_link - Add a master link to the upper device
 * @dev: device
 * @upper_dev: new upper device
 *
 * Adds a link to device which is upper to this one. In this case, only
 * one master upper device can be linked, although other non-master devices
 * might be linked as well. The caller must hold the RTNL lock.
 * On a failure a negative errno code is returned. On success the reference
 * counts are adjusted and the function returns zero.
 */
int netdev_master_upper_dev_link(struct net_device *dev,
				 struct net_device *upper_dev)
{
	return __netdev_upper_dev_link(dev, upper_dev, true, NULL);
}
EXPORT_SYMBOL(netdev_master_upper_dev_link);

int netdev_master_upper_dev_link_private(struct net_device *dev,
					 struct net_device *upper_dev,
					 void *private)
{
	return __netdev_upper_dev_link(dev, upper_dev, true, private);
}
EXPORT_SYMBOL(netdev_master_upper_dev_link_private);

/**
 * netdev_upper_dev_unlink - Removes a link to upper device
 * @dev: device
 * @upper_dev: new upper device
 *
 * Removes a link to device which is upper to this one. The caller must hold
 * the RTNL lock.
 */
void netdev_upper_dev_unlink(struct net_device *dev,
			     struct net_device *upper_dev)
{
	struct netdev_adjacent *i, *j;
	ASSERT_RTNL();

	__netdev_adjacent_dev_unlink_neighbour(dev, upper_dev);

	/* Here is the tricky part. We must remove all dev's lower
	 * devices from all upper_dev's upper devices and vice
	 * versa, to maintain the graph relationship.
	 */
	list_for_each_entry(i, &dev->all_adj_list.lower, list)
		list_for_each_entry(j, &upper_dev->all_adj_list.upper, list)
			__netdev_adjacent_dev_unlink(i->dev, j->dev);

	/* remove also the devices itself from lower/upper device
	 * list
	 */
	list_for_each_entry(i, &dev->all_adj_list.lower, list)
		__netdev_adjacent_dev_unlink(i->dev, upper_dev);

	list_for_each_entry(i, &upper_dev->all_adj_list.upper, list)
		__netdev_adjacent_dev_unlink(dev, i->dev);

	call_netdevice_notifiers(NETDEV_CHANGEUPPER, dev);
}
EXPORT_SYMBOL(netdev_upper_dev_unlink);

void netdev_adjacent_rename_links(struct net_device *dev, char *oldname)
{
	struct netdev_adjacent *iter;

	list_for_each_entry(iter, &dev->adj_list.upper, list) {
		netdev_adjacent_sysfs_del(iter->dev, oldname,
					  &iter->dev->adj_list.lower);
		netdev_adjacent_sysfs_add(iter->dev, dev,
					  &iter->dev->adj_list.lower);
	}

	list_for_each_entry(iter, &dev->adj_list.lower, list) {
		netdev_adjacent_sysfs_del(iter->dev, oldname,
					  &iter->dev->adj_list.upper);
		netdev_adjacent_sysfs_add(iter->dev, dev,
					  &iter->dev->adj_list.upper);
	}
}

void *netdev_lower_dev_get_private(struct net_device *dev,
				   struct net_device *lower_dev)
{
	struct netdev_adjacent *lower;

	if (!lower_dev)
		return NULL;
	lower = __netdev_find_adj(dev, lower_dev, &dev->adj_list.lower);
	if (!lower)
		return NULL;

	return lower->private;
}
EXPORT_SYMBOL(netdev_lower_dev_get_private);

static void dev_change_rx_flags(struct net_device *dev, int flags)
{
	const struct net_device_ops *ops = dev->netdev_ops;

	if (ops->ndo_change_rx_flags)
		ops->ndo_change_rx_flags(dev, flags);
}

static int __dev_set_promiscuity(struct net_device *dev, int inc, bool notify)
{
	unsigned int old_flags = dev->flags;
	kuid_t uid;
	kgid_t gid;

	ASSERT_RTNL();

	dev->flags |= IFF_PROMISC;
	dev->promiscuity += inc;
	if (dev->promiscuity == 0) {
		/*
		 * Avoid overflow.
		 * If inc causes overflow, untouch promisc and return error.
		 */
		if (inc < 0)
			dev->flags &= ~IFF_PROMISC;
		else {
			dev->promiscuity -= inc;
			pr_warn("%s: promiscuity touches roof, set promiscuity failed. promiscuity feature of device might be broken.\n",
				dev->name);
			return -EOVERFLOW;
		}
	}
	if (dev->flags != old_flags) {
		pr_info("device %s %s promiscuous mode\n",
			dev->name,
			dev->flags & IFF_PROMISC ? "entered" : "left");
		if (audit_enabled) {
			current_uid_gid(&uid, &gid);
			audit_log(current->audit_context, GFP_ATOMIC,
				AUDIT_ANOM_PROMISCUOUS,
				"dev=%s prom=%d old_prom=%d auid=%u uid=%u gid=%u ses=%u",
				dev->name, (dev->flags & IFF_PROMISC),
				(old_flags & IFF_PROMISC),
				from_kuid(&init_user_ns, audit_get_loginuid(current)),
				from_kuid(&init_user_ns, uid),
				from_kgid(&init_user_ns, gid),
				audit_get_sessionid(current));
		}

		dev_change_rx_flags(dev, IFF_PROMISC);
	}
	if (notify)
		__dev_notify_flags(dev, old_flags, IFF_PROMISC);
	return 0;
}

/**
 *	dev_set_promiscuity	- update promiscuity count on a device
 *	@dev: device
 *	@inc: modifier
 *
 *	Add or remove promiscuity from a device. While the count in the device
 *	remains above zero the interface remains promiscuous. Once it hits zero
 *	the device reverts back to normal filtering operation. A negative inc
 *	value is used to drop promiscuity on the device.
 *	Return 0 if successful or a negative errno code on error.
 */
int dev_set_promiscuity(struct net_device *dev, int inc)
{
	unsigned int old_flags = dev->flags;
	int err;

	err = __dev_set_promiscuity(dev, inc, true);
	if (err < 0)
		return err;
	if (dev->flags != old_flags)
		dev_set_rx_mode(dev);
	return err;
}
EXPORT_SYMBOL(dev_set_promiscuity);

static int __dev_set_allmulti(struct net_device *dev, int inc, bool notify)
{
	unsigned int old_flags = dev->flags, old_gflags = dev->gflags;

	ASSERT_RTNL();

	dev->flags |= IFF_ALLMULTI;
	dev->allmulti += inc;
	if (dev->allmulti == 0) {
		/*
		 * Avoid overflow.
		 * If inc causes overflow, untouch allmulti and return error.
		 */
		if (inc < 0)
			dev->flags &= ~IFF_ALLMULTI;
		else {
			dev->allmulti -= inc;
			pr_warn("%s: allmulti touches roof, set allmulti failed. allmulti feature of device might be broken.\n",
				dev->name);
			return -EOVERFLOW;
		}
	}
	if (dev->flags ^ old_flags) {
		dev_change_rx_flags(dev, IFF_ALLMULTI);
		dev_set_rx_mode(dev);
		if (notify)
			__dev_notify_flags(dev, old_flags,
					   dev->gflags ^ old_gflags);
	}
	return 0;
}

/**
 *	dev_set_allmulti	- update allmulti count on a device
 *	@dev: device
 *	@inc: modifier
 *
 *	Add or remove reception of all multicast frames to a device. While the
 *	count in the device remains above zero the interface remains listening
 *	to all interfaces. Once it hits zero the device reverts back to normal
 *	filtering operation. A negative @inc value is used to drop the counter
 *	when releasing a resource needing all multicasts.
 *	Return 0 if successful or a negative errno code on error.
 */

int dev_set_allmulti(struct net_device *dev, int inc)
{
	return __dev_set_allmulti(dev, inc, true);
}
EXPORT_SYMBOL(dev_set_allmulti);

/*
 *	Upload unicast and multicast address lists to device and
 *	configure RX filtering. When the device doesn't support unicast
 *	filtering it is put in promiscuous mode while unicast addresses
 *	are present.
 */
void __dev_set_rx_mode(struct net_device *dev)
{
	const struct net_device_ops *ops = dev->netdev_ops;

	/* dev_open will call this function so the list will stay sane. */
	if (!(dev->flags&IFF_UP))
		return;

	if (!netif_device_present(dev))
		return;

	if (!(dev->priv_flags & IFF_UNICAST_FLT)) {
		/* Unicast addresses changes may only happen under the rtnl,
		 * therefore calling __dev_set_promiscuity here is safe.
		 */
		if (!netdev_uc_empty(dev) && !dev->uc_promisc) {
			__dev_set_promiscuity(dev, 1, false);
			dev->uc_promisc = true;
		} else if (netdev_uc_empty(dev) && dev->uc_promisc) {
			__dev_set_promiscuity(dev, -1, false);
			dev->uc_promisc = false;
		}
	}

	if (ops->ndo_set_rx_mode)
		ops->ndo_set_rx_mode(dev);
}

void dev_set_rx_mode(struct net_device *dev)
{
	netif_addr_lock_bh(dev);
	__dev_set_rx_mode(dev);
	netif_addr_unlock_bh(dev);
}

/**
 *	dev_get_flags - get flags reported to userspace
 *	@dev: device
 *
 *	Get the combination of flag bits exported through APIs to userspace.
 */
unsigned int dev_get_flags(const struct net_device *dev)
{
	unsigned int flags;

	flags = (dev->flags & ~(IFF_PROMISC |
				IFF_ALLMULTI |
				IFF_RUNNING |
				IFF_LOWER_UP |
				IFF_DORMANT)) |
		(dev->gflags & (IFF_PROMISC |
				IFF_ALLMULTI));

	if (netif_running(dev)) {
		if (netif_oper_up(dev))
			flags |= IFF_RUNNING;
		if (netif_carrier_ok(dev))
			flags |= IFF_LOWER_UP;
		if (netif_dormant(dev))
			flags |= IFF_DORMANT;
	}

	return flags;
}
EXPORT_SYMBOL(dev_get_flags);

int __dev_change_flags(struct net_device *dev, unsigned int flags)
{
	unsigned int old_flags = dev->flags;
	int ret;

	ASSERT_RTNL();

	/*
	 *	Set the flags on our device.
	 */

	dev->flags = (flags & (IFF_DEBUG | IFF_NOTRAILERS | IFF_NOARP |
			       IFF_DYNAMIC | IFF_MULTICAST | IFF_PORTSEL |
			       IFF_AUTOMEDIA)) |
		     (dev->flags & (IFF_UP | IFF_VOLATILE | IFF_PROMISC |
				    IFF_ALLMULTI));

	/*
	 *	Load in the correct multicast list now the flags have changed.
	 */

	if ((old_flags ^ flags) & IFF_MULTICAST)
		dev_change_rx_flags(dev, IFF_MULTICAST);

	dev_set_rx_mode(dev);

	/*
	 *	Have we downed the interface. We handle IFF_UP ourselves
	 *	according to user attempts to set it, rather than blindly
	 *	setting it.
	 */

	ret = 0;
	if ((old_flags ^ flags) & IFF_UP) {	/* Bit is different  ? */
		ret = ((old_flags & IFF_UP) ? __dev_close : __dev_open)(dev);

		if (!ret)
			dev_set_rx_mode(dev);
	}

	if ((flags ^ dev->gflags) & IFF_PROMISC) {
		int inc = (flags & IFF_PROMISC) ? 1 : -1;
		unsigned int old_flags = dev->flags;

		dev->gflags ^= IFF_PROMISC;

		if (__dev_set_promiscuity(dev, inc, false) >= 0)
			if (dev->flags != old_flags)
				dev_set_rx_mode(dev);
	}

	/* NOTE: order of synchronization of IFF_PROMISC and IFF_ALLMULTI
	   is important. Some (broken) drivers set IFF_PROMISC, when
	   IFF_ALLMULTI is requested not asking us and not reporting.
	 */
	if ((flags ^ dev->gflags) & IFF_ALLMULTI) {
		int inc = (flags & IFF_ALLMULTI) ? 1 : -1;

		dev->gflags ^= IFF_ALLMULTI;
		__dev_set_allmulti(dev, inc, false);
	}

	return ret;
}

void __dev_notify_flags(struct net_device *dev, unsigned int old_flags,
			unsigned int gchanges)
{
	unsigned int changes = dev->flags ^ old_flags;

	if (gchanges)
		rtmsg_ifinfo(RTM_NEWLINK, dev, gchanges, GFP_ATOMIC);

	if (changes & IFF_UP) {
		if (dev->flags & IFF_UP)
			call_netdevice_notifiers(NETDEV_UP, dev);
		else
			call_netdevice_notifiers(NETDEV_DOWN, dev);
	}

	if (dev->flags & IFF_UP &&
	    (changes & ~(IFF_UP | IFF_PROMISC | IFF_ALLMULTI | IFF_VOLATILE))) {
		struct netdev_notifier_change_info change_info;

		change_info.flags_changed = changes;
		call_netdevice_notifiers_info(NETDEV_CHANGE, dev,
					      &change_info.info);
	}
}

/**
 *	dev_change_flags - change device settings
 *	@dev: device
 *	@flags: device state flags
 *
 *	Change settings on device based state flags. The flags are
 *	in the userspace exported format.
 */
int dev_change_flags(struct net_device *dev, unsigned int flags)
{
	int ret;
	unsigned int changes, old_flags = dev->flags, old_gflags = dev->gflags;

	ret = __dev_change_flags(dev, flags);
	if (ret < 0)
		return ret;

	changes = (old_flags ^ dev->flags) | (old_gflags ^ dev->gflags);
	__dev_notify_flags(dev, old_flags, changes);
	return ret;
}
EXPORT_SYMBOL(dev_change_flags);

static int __dev_set_mtu(struct net_device *dev, int new_mtu)
{
	const struct net_device_ops *ops = dev->netdev_ops;

	if (ops->ndo_change_mtu)
		return ops->ndo_change_mtu(dev, new_mtu);

	dev->mtu = new_mtu;
	return 0;
}

/**
 *	dev_set_mtu - Change maximum transfer unit
 *	@dev: device
 *	@new_mtu: new transfer unit
 *
 *	Change the maximum transfer size of the network device.
 */
int dev_set_mtu(struct net_device *dev, int new_mtu)
{
	int err, orig_mtu;

	if (new_mtu == dev->mtu)
		return 0;

	/*	MTU must be positive.	 */
	if (new_mtu < 0)
		return -EINVAL;

	if (!netif_device_present(dev))
		return -ENODEV;

	err = call_netdevice_notifiers(NETDEV_PRECHANGEMTU, dev);
	err = notifier_to_errno(err);
	if (err)
		return err;

	orig_mtu = dev->mtu;
	err = __dev_set_mtu(dev, new_mtu);

	if (!err) {
		err = call_netdevice_notifiers(NETDEV_CHANGEMTU, dev);
		err = notifier_to_errno(err);
		if (err) {
			/* setting mtu back and notifying everyone again,
			 * so that they have a chance to revert changes.
			 */
			__dev_set_mtu(dev, orig_mtu);
			call_netdevice_notifiers(NETDEV_CHANGEMTU, dev);
		}
	}
	return err;
}
EXPORT_SYMBOL(dev_set_mtu);

/**
 *	dev_set_group - Change group this device belongs to
 *	@dev: device
 *	@new_group: group this device should belong to
 */
void dev_set_group(struct net_device *dev, int new_group)
{
	dev->group = new_group;
}
EXPORT_SYMBOL(dev_set_group);

/**
 *	dev_set_mac_address - Change Media Access Control Address
 *	@dev: device
 *	@sa: new address
 *
 *	Change the hardware (MAC) address of the device
 */
int dev_set_mac_address(struct net_device *dev, struct sockaddr *sa)
{
	const struct net_device_ops *ops = dev->netdev_ops;
	int err;

	if (!ops->ndo_set_mac_address)
		return -EOPNOTSUPP;
	if (sa->sa_family != dev->type)
		return -EINVAL;
	if (!netif_device_present(dev))
		return -ENODEV;
	err = ops->ndo_set_mac_address(dev, sa);
	if (err)
		return err;
	dev->addr_assign_type = NET_ADDR_SET;
	call_netdevice_notifiers(NETDEV_CHANGEADDR, dev);
	add_device_randomness(dev->dev_addr, dev->addr_len);
	return 0;
}
EXPORT_SYMBOL(dev_set_mac_address);

/**
 *	dev_change_carrier - Change device carrier
 *	@dev: device
 *	@new_carrier: new value
 *
 *	Change device carrier
 */
int dev_change_carrier(struct net_device *dev, bool new_carrier)
{
	const struct net_device_ops *ops = dev->netdev_ops;

	if (!ops->ndo_change_carrier)
		return -EOPNOTSUPP;
	if (!netif_device_present(dev))
		return -ENODEV;
	return ops->ndo_change_carrier(dev, new_carrier);
}
EXPORT_SYMBOL(dev_change_carrier);

/**
 *	dev_get_phys_port_id - Get device physical port ID
 *	@dev: device
 *	@ppid: port ID
 *
 *	Get device physical port ID
 */
int dev_get_phys_port_id(struct net_device *dev,
			 struct netdev_phys_port_id *ppid)
{
	const struct net_device_ops *ops = dev->netdev_ops;

	if (!ops->ndo_get_phys_port_id)
		return -EOPNOTSUPP;
	return ops->ndo_get_phys_port_id(dev, ppid);
}
EXPORT_SYMBOL(dev_get_phys_port_id);

/**
 *	dev_new_index	-	allocate an ifindex
 *	@net: the applicable net namespace
 *
 *	Returns a suitable unique value for a new device interface
 *	number.  The caller must hold the rtnl semaphore or the
 *	dev_base_lock to be sure it remains unique.
 */
static int dev_new_index(struct net *net)
{
	int ifindex = net->ifindex;
	for (;;) {
		if (++ifindex <= 0)
			ifindex = 1;
		if (!__dev_get_by_index(net, ifindex))
			return net->ifindex = ifindex;
	}
}

/* Delayed registration/unregisteration */
static LIST_HEAD(net_todo_list);
static DECLARE_WAIT_QUEUE_HEAD(netdev_unregistering_wq);

static void net_set_todo(struct net_device *dev)
{
	list_add_tail(&dev->todo_list, &net_todo_list);
	dev_net(dev)->dev_unreg_count++;
}

static void rollback_registered_many(struct list_head *head)
{
	struct net_device *dev, *tmp;
	LIST_HEAD(close_head);

	BUG_ON(dev_boot_phase);
	ASSERT_RTNL();

	list_for_each_entry_safe(dev, tmp, head, unreg_list) {
		/* Some devices call without registering
		 * for initialization unwind. Remove those
		 * devices and proceed with the remaining.
		 */
		if (dev->reg_state == NETREG_UNINITIALIZED) {
			pr_debug("unregister_netdevice: device %s/%p never was registered\n",
				 dev->name, dev);

			WARN_ON(1);
			list_del(&dev->unreg_list);
			continue;
		}
		dev->dismantle = true;
		BUG_ON(dev->reg_state != NETREG_REGISTERED);
	}

	/* If device is running, close it first. */
	list_for_each_entry(dev, head, unreg_list)
		list_add_tail(&dev->close_list, &close_head);
	dev_close_many(&close_head);

	list_for_each_entry(dev, head, unreg_list) {
		/* And unlink it from device chain. */
		unlist_netdevice(dev);

		dev->reg_state = NETREG_UNREGISTERING;
	}

	synchronize_net();

	list_for_each_entry(dev, head, unreg_list) {
		/* Shutdown queueing discipline. */
		dev_shutdown(dev);


		/* Notify protocols, that we are about to destroy
		   this device. They should clean all the things.
		*/
		call_netdevice_notifiers(NETDEV_UNREGISTER, dev);

		if (!dev->rtnl_link_ops ||
		    dev->rtnl_link_state == RTNL_LINK_INITIALIZED)
			rtmsg_ifinfo(RTM_DELLINK, dev, ~0U, GFP_KERNEL);

		/*
		 *	Flush the unicast and multicast chains
		 */
		dev_uc_flush(dev);
		dev_mc_flush(dev);

		if (dev->netdev_ops->ndo_uninit)
			dev->netdev_ops->ndo_uninit(dev);

		/* Notifier chain MUST detach us all upper devices. */
		WARN_ON(netdev_has_any_upper_dev(dev));

		/* Remove entries from kobject tree */
		netdev_unregister_kobject(dev);
#ifdef CONFIG_XPS
		/* Remove XPS queueing entries */
		netif_reset_xps_queues_gt(dev, 0);
#endif
	}

	synchronize_net();

	list_for_each_entry(dev, head, unreg_list)
		dev_put(dev);
}

static void rollback_registered(struct net_device *dev)
{
	LIST_HEAD(single);

	list_add(&dev->unreg_list, &single);
	rollback_registered_many(&single);
	list_del(&single);
}

static netdev_features_t netdev_fix_features(struct net_device *dev,
	netdev_features_t features)
{
	/* Fix illegal checksum combinations */
	if ((features & NETIF_F_HW_CSUM) &&
	    (features & (NETIF_F_IP_CSUM|NETIF_F_IPV6_CSUM))) {
		netdev_warn(dev, "mixed HW and IP checksum settings.\n");
		features &= ~(NETIF_F_IP_CSUM|NETIF_F_IPV6_CSUM);
	}

	/* TSO requires that SG is present as well. */
	if ((features & NETIF_F_ALL_TSO) && !(features & NETIF_F_SG)) {
		netdev_dbg(dev, "Dropping TSO features since no SG feature.\n");
		features &= ~NETIF_F_ALL_TSO;
	}

	if ((features & NETIF_F_TSO) && !(features & NETIF_F_HW_CSUM) &&
					!(features & NETIF_F_IP_CSUM)) {
		netdev_dbg(dev, "Dropping TSO features since no CSUM feature.\n");
		features &= ~NETIF_F_TSO;
		features &= ~NETIF_F_TSO_ECN;
	}

	if ((features & NETIF_F_TSO6) && !(features & NETIF_F_HW_CSUM) &&
					 !(features & NETIF_F_IPV6_CSUM)) {
		netdev_dbg(dev, "Dropping TSO6 features since no CSUM feature.\n");
		features &= ~NETIF_F_TSO6;
	}

	/* TSO ECN requires that TSO is present as well. */
	if ((features & NETIF_F_ALL_TSO) == NETIF_F_TSO_ECN)
		features &= ~NETIF_F_TSO_ECN;

	/* Software GSO depends on SG. */
	if ((features & NETIF_F_GSO) && !(features & NETIF_F_SG)) {
		netdev_dbg(dev, "Dropping NETIF_F_GSO since no SG feature.\n");
		features &= ~NETIF_F_GSO;
	}

	/* UFO needs SG and checksumming */
	if (features & NETIF_F_UFO) {
		/* maybe split UFO into V4 and V6? */
		if (!((features & NETIF_F_GEN_CSUM) ||
		    (features & (NETIF_F_IP_CSUM|NETIF_F_IPV6_CSUM))
			    == (NETIF_F_IP_CSUM|NETIF_F_IPV6_CSUM))) {
			netdev_dbg(dev,
				"Dropping NETIF_F_UFO since no checksum offload features.\n");
			features &= ~NETIF_F_UFO;
		}

		if (!(features & NETIF_F_SG)) {
			netdev_dbg(dev,
				"Dropping NETIF_F_UFO since no NETIF_F_SG feature.\n");
			features &= ~NETIF_F_UFO;
		}
	}

	return features;
}

int __netdev_update_features(struct net_device *dev)
{
	netdev_features_t features;
	int err = 0;

	ASSERT_RTNL();

	features = netdev_get_wanted_features(dev);

	if (dev->netdev_ops->ndo_fix_features)
		features = dev->netdev_ops->ndo_fix_features(dev, features);

	/* driver might be less strict about feature dependencies */
	features = netdev_fix_features(dev, features);

	if (dev->features == features)
		return 0;

	netdev_dbg(dev, "Features changed: %pNF -> %pNF\n",
		&dev->features, &features);

	if (dev->netdev_ops->ndo_set_features)
		err = dev->netdev_ops->ndo_set_features(dev, features);

	if (unlikely(err < 0)) {
		netdev_err(dev,
			"set_features() failed (%d); wanted %pNF, left %pNF\n",
			err, &features, &dev->features);
		return -1;
	}

	if (!err)
		dev->features = features;

	return 1;
}

/**
 *	netdev_update_features - recalculate device features
 *	@dev: the device to check
 *
 *	Recalculate dev->features set and send notifications if it
 *	has changed. Should be called after driver or hardware dependent
 *	conditions might have changed that influence the features.
 */
void netdev_update_features(struct net_device *dev)
{
	if (__netdev_update_features(dev))
		netdev_features_change(dev);
}
EXPORT_SYMBOL(netdev_update_features);

/**
 *	netdev_change_features - recalculate device features
 *	@dev: the device to check
 *
 *	Recalculate dev->features set and send notifications even
 *	if they have not changed. Should be called instead of
 *	netdev_update_features() if also dev->vlan_features might
 *	have changed to allow the changes to be propagated to stacked
 *	VLAN devices.
 */
void netdev_change_features(struct net_device *dev)
{
	__netdev_update_features(dev);
	netdev_features_change(dev);
}
EXPORT_SYMBOL(netdev_change_features);

/**
 *	netif_stacked_transfer_operstate -	transfer operstate
 *	@rootdev: the root or lower level device to transfer state from
 *	@dev: the device to transfer operstate to
 *
 *	Transfer operational state from root to device. This is normally
 *	called when a stacking relationship exists between the root
 *	device and the device(a leaf device).
 */
void netif_stacked_transfer_operstate(const struct net_device *rootdev,
					struct net_device *dev)
{
	if (rootdev->operstate == IF_OPER_DORMANT)
		netif_dormant_on(dev);
	else
		netif_dormant_off(dev);

	if (netif_carrier_ok(rootdev)) {
		if (!netif_carrier_ok(dev))
			netif_carrier_on(dev);
	} else {
		if (netif_carrier_ok(dev))
			netif_carrier_off(dev);
	}
}
EXPORT_SYMBOL(netif_stacked_transfer_operstate);

#ifdef CONFIG_SYSFS
static int netif_alloc_rx_queues(struct net_device *dev)
{
	unsigned int i, count = dev->num_rx_queues;
	struct netdev_rx_queue *rx;

	BUG_ON(count < 1);

	rx = kcalloc(count, sizeof(struct netdev_rx_queue), GFP_KERNEL);
	if (!rx)
		return -ENOMEM;

	dev->_rx = rx;

	for (i = 0; i < count; i++)
		rx[i].dev = dev;
	return 0;
}
#endif

static void netdev_init_one_queue(struct net_device *dev,
				  struct netdev_queue *queue, void *_unused)
{
	/* Initialize queue lock */
	spin_lock_init(&queue->_xmit_lock);
	netdev_set_xmit_lockdep_class(&queue->_xmit_lock, dev->type);
	queue->xmit_lock_owner = -1;
	netdev_queue_numa_node_write(queue, NUMA_NO_NODE);
	queue->dev = dev;
#ifdef CONFIG_BQL
	dql_init(&queue->dql, HZ);
#endif
}

static void netif_free_tx_queues(struct net_device *dev)
{
	if (is_vmalloc_addr(dev->_tx))
		vfree(dev->_tx);
	else
		kfree(dev->_tx);
}

static int netif_alloc_netdev_queues(struct net_device *dev)
{
	unsigned int count = dev->num_tx_queues;
	struct netdev_queue *tx;
	size_t sz = count * sizeof(*tx);

	BUG_ON(count < 1 || count > 0xffff);

	tx = kzalloc(sz, GFP_KERNEL | __GFP_NOWARN | __GFP_REPEAT);
	if (!tx) {
		tx = vzalloc(sz);
		if (!tx)
			return -ENOMEM;
	}
	dev->_tx = tx;

	netdev_for_each_tx_queue(dev, netdev_init_one_queue, NULL);
	spin_lock_init(&dev->tx_global_lock);

	return 0;
}

/**
 *	register_netdevice	- register a network device
 *	@dev: device to register
 *
 *	Take a completed network device structure and add it to the kernel
 *	interfaces. A %NETDEV_REGISTER message is sent to the netdev notifier
 *	chain. 0 is returned on success. A negative errno code is returned
 *	on a failure to set up the device, or if the name is a duplicate.
 *
 *	Callers must hold the rtnl semaphore. You may want
 *	register_netdev() instead of this.
 *
 *	BUGS:
 *	The locking appears insufficient to guarantee two parallel registers
 *	will not get the same name.
 */

int register_netdevice(struct net_device *dev)
{
	int ret;
	struct net *net = dev_net(dev);

	BUG_ON(dev_boot_phase);
	ASSERT_RTNL();

	might_sleep();

	/* When net_device's are persistent, this will be fatal. */
	BUG_ON(dev->reg_state != NETREG_UNINITIALIZED);
	BUG_ON(!net);

	spin_lock_init(&dev->addr_list_lock);
	netdev_set_addr_lockdep_class(dev);

	dev->iflink = -1;

	ret = dev_get_valid_name(net, dev, dev->name);
	if (ret < 0)
		goto out;

	/* Init, if this function is available */
	if (dev->netdev_ops->ndo_init) {
		ret = dev->netdev_ops->ndo_init(dev);
		if (ret) {
			if (ret > 0)
				ret = -EIO;
			goto out;
		}
	}

	if (((dev->hw_features | dev->features) &
	     NETIF_F_HW_VLAN_CTAG_FILTER) &&
	    (!dev->netdev_ops->ndo_vlan_rx_add_vid ||
	     !dev->netdev_ops->ndo_vlan_rx_kill_vid)) {
		netdev_WARN(dev, "Buggy VLAN acceleration in driver!\n");
		ret = -EINVAL;
		goto err_uninit;
	}

	ret = -EBUSY;
	if (!dev->ifindex)
		dev->ifindex = dev_new_index(net);
	else if (__dev_get_by_index(net, dev->ifindex))
		goto err_uninit;

	if (dev->iflink == -1)
		dev->iflink = dev->ifindex;

	/* Transfer changeable features to wanted_features and enable
	 * software offloads (GSO and GRO).
	 */
	dev->hw_features |= NETIF_F_SOFT_FEATURES;
	dev->features |= NETIF_F_SOFT_FEATURES;
	dev->wanted_features = dev->features & dev->hw_features;

	if (!(dev->flags & IFF_LOOPBACK)) {
		dev->hw_features |= NETIF_F_NOCACHE_COPY;
	}

	/* Make NETIF_F_HIGHDMA inheritable to VLAN devices.
	 */
	dev->vlan_features |= NETIF_F_HIGHDMA;

	/* Make NETIF_F_SG inheritable to tunnel devices.
	 */
	dev->hw_enc_features |= NETIF_F_SG;

	/* Make NETIF_F_SG inheritable to MPLS.
	 */
	dev->mpls_features |= NETIF_F_SG;

	ret = call_netdevice_notifiers(NETDEV_POST_INIT, dev);
	ret = notifier_to_errno(ret);
	if (ret)
		goto err_uninit;

	ret = netdev_register_kobject(dev);
	if (ret)
		goto err_uninit;
	dev->reg_state = NETREG_REGISTERED;

	__netdev_update_features(dev);

	/*
	 *	Default initial state at registry is that the
	 *	device is present.
	 */

	set_bit(__LINK_STATE_PRESENT, &dev->state);

	linkwatch_init_dev(dev);

	dev_init_scheduler(dev);
	dev_hold(dev);
	list_netdevice(dev);
	add_device_randomness(dev->dev_addr, dev->addr_len);

	/* If the device has permanent device address, driver should
	 * set dev_addr and also addr_assign_type should be set to
	 * NET_ADDR_PERM (default value).
	 */
	if (dev->addr_assign_type == NET_ADDR_PERM)
		memcpy(dev->perm_addr, dev->dev_addr, dev->addr_len);

	/* Notify protocols, that a new device appeared. */
	ret = call_netdevice_notifiers(NETDEV_REGISTER, dev);
	ret = notifier_to_errno(ret);
	if (ret) {
		rollback_registered(dev);
		dev->reg_state = NETREG_UNREGISTERED;
	}
	/*
	 *	Prevent userspace races by waiting until the network
	 *	device is fully setup before sending notifications.
	 */
	if (!dev->rtnl_link_ops ||
	    dev->rtnl_link_state == RTNL_LINK_INITIALIZED)
		rtmsg_ifinfo(RTM_NEWLINK, dev, ~0U, GFP_KERNEL);

out:
	return ret;

err_uninit:
	if (dev->netdev_ops->ndo_uninit)
		dev->netdev_ops->ndo_uninit(dev);
	goto out;
}
EXPORT_SYMBOL(register_netdevice);

/**
 *	init_dummy_netdev	- init a dummy network device for NAPI
 *	@dev: device to init
 *
 *	This takes a network device structure and initialize the minimum
 *	amount of fields so it can be used to schedule NAPI polls without
 *	registering a full blown interface. This is to be used by drivers
 *	that need to tie several hardware interfaces to a single NAPI
 *	poll scheduler due to HW limitations.
 */
int init_dummy_netdev(struct net_device *dev)
{
	/* Clear everything. Note we don't initialize spinlocks
	 * are they aren't supposed to be taken by any of the
	 * NAPI code and this dummy netdev is supposed to be
	 * only ever used for NAPI polls
	 */
	memset(dev, 0, sizeof(struct net_device));

	/* make sure we BUG if trying to hit standard
	 * register/unregister code path
	 */
	dev->reg_state = NETREG_DUMMY;

	/* NAPI wants this */
	INIT_LIST_HEAD(&dev->napi_list);

	/* a dummy interface is started by default */
	set_bit(__LINK_STATE_PRESENT, &dev->state);
	set_bit(__LINK_STATE_START, &dev->state);

	/* Note : We dont allocate pcpu_refcnt for dummy devices,
	 * because users of this 'device' dont need to change
	 * its refcount.
	 */

	return 0;
}
EXPORT_SYMBOL_GPL(init_dummy_netdev);


/**
 *	register_netdev	- register a network device
 *	@dev: device to register
 *
 *	Take a completed network device structure and add it to the kernel
 *	interfaces. A %NETDEV_REGISTER message is sent to the netdev notifier
 *	chain. 0 is returned on success. A negative errno code is returned
 *	on a failure to set up the device, or if the name is a duplicate.
 *
 *	This is a wrapper around register_netdevice that takes the rtnl semaphore
 *	and expands the device name if you passed a format string to
 *	alloc_netdev.
 */
int register_netdev(struct net_device *dev)
{
	int err;

	rtnl_lock();
	err = register_netdevice(dev);
	rtnl_unlock();
	return err;
}
EXPORT_SYMBOL(register_netdev);

int netdev_refcnt_read(const struct net_device *dev)
{
	int i, refcnt = 0;

	for_each_possible_cpu(i)
		refcnt += *per_cpu_ptr(dev->pcpu_refcnt, i);
	return refcnt;
}
EXPORT_SYMBOL(netdev_refcnt_read);

/**
 * netdev_wait_allrefs - wait until all references are gone.
 * @dev: target net_device
 *
 * This is called when unregistering network devices.
 *
 * Any protocol or device that holds a reference should register
 * for netdevice notification, and cleanup and put back the
 * reference if they receive an UNREGISTER event.
 * We can get stuck here if buggy protocols don't correctly
 * call dev_put.
 */
static void netdev_wait_allrefs(struct net_device *dev)
{
	unsigned long rebroadcast_time, warning_time;
	int refcnt;

	linkwatch_forget_dev(dev);

	rebroadcast_time = warning_time = jiffies;
	refcnt = netdev_refcnt_read(dev);

	while (refcnt != 0) {
		if (time_after(jiffies, rebroadcast_time + 1 * HZ)) {
			rtnl_lock();

			/* Rebroadcast unregister notification */
			call_netdevice_notifiers(NETDEV_UNREGISTER, dev);

			__rtnl_unlock();
			rcu_barrier();
			rtnl_lock();

			call_netdevice_notifiers(NETDEV_UNREGISTER_FINAL, dev);
			if (test_bit(__LINK_STATE_LINKWATCH_PENDING,
				     &dev->state)) {
				/* We must not have linkwatch events
				 * pending on unregister. If this
				 * happens, we simply run the queue
				 * unscheduled, resulting in a noop
				 * for this device.
				 */
				linkwatch_run_queue();
			}

			__rtnl_unlock();

			rebroadcast_time = jiffies;
		}

		msleep(250);

		refcnt = netdev_refcnt_read(dev);

		if (time_after(jiffies, warning_time + 10 * HZ)) {
			pr_emerg("unregister_netdevice: waiting for %s to become free. Usage count = %d\n",
				 dev->name, refcnt);
			warning_time = jiffies;
		}
	}
}

/* The sequence is:
 *
 *	rtnl_lock();
 *	...
 *	register_netdevice(x1);
 *	register_netdevice(x2);
 *	...
 *	unregister_netdevice(y1);
 *	unregister_netdevice(y2);
 *      ...
 *	rtnl_unlock();
 *	free_netdev(y1);
 *	free_netdev(y2);
 *
 * We are invoked by rtnl_unlock().
 * This allows us to deal with problems:
 * 1) We can delete sysfs objects which invoke hotplug
 *    without deadlocking with linkwatch via keventd.
 * 2) Since we run with the RTNL semaphore not held, we can sleep
 *    safely in order to wait for the netdev refcnt to drop to zero.
 *
 * We must not return until all unregister events added during
 * the interval the lock was held have been completed.
 */
void netdev_run_todo(void)
{
	struct list_head list;

	/* Snapshot list, allow later requests */
	list_replace_init(&net_todo_list, &list);

	__rtnl_unlock();


	/* Wait for rcu callbacks to finish before next phase */
	if (!list_empty(&list))
		rcu_barrier();

	while (!list_empty(&list)) {
		struct net_device *dev
			= list_first_entry(&list, struct net_device, todo_list);
		list_del(&dev->todo_list);

		rtnl_lock();
		call_netdevice_notifiers(NETDEV_UNREGISTER_FINAL, dev);
		__rtnl_unlock();

		if (unlikely(dev->reg_state != NETREG_UNREGISTERING)) {
			pr_err("network todo '%s' but state %d\n",
			       dev->name, dev->reg_state);
			dump_stack();
			continue;
		}

		dev->reg_state = NETREG_UNREGISTERED;

		on_each_cpu(flush_backlog, dev, 1);

		netdev_wait_allrefs(dev);

		/* paranoia */
		BUG_ON(netdev_refcnt_read(dev));
		WARN_ON(rcu_access_pointer(dev->ip_ptr));
		WARN_ON(rcu_access_pointer(dev->ip6_ptr));
		WARN_ON(dev->dn_ptr);

		if (dev->destructor)
			dev->destructor(dev);

		/* Report a network device has been unregistered */
		rtnl_lock();
		dev_net(dev)->dev_unreg_count--;
		__rtnl_unlock();
		wake_up(&netdev_unregistering_wq);

		/* Free network device */
		kobject_put(&dev->dev.kobj);
	}
}

/* Convert net_device_stats to rtnl_link_stats64.  They have the same
 * fields in the same order, with only the type differing.
 */
void netdev_stats_to_stats64(struct rtnl_link_stats64 *stats64,
			     const struct net_device_stats *netdev_stats)
{
#if BITS_PER_LONG == 64
	BUILD_BUG_ON(sizeof(*stats64) != sizeof(*netdev_stats));
	memcpy(stats64, netdev_stats, sizeof(*stats64));
#else
	size_t i, n = sizeof(*stats64) / sizeof(u64);
	const unsigned long *src = (const unsigned long *)netdev_stats;
	u64 *dst = (u64 *)stats64;

	BUILD_BUG_ON(sizeof(*netdev_stats) / sizeof(unsigned long) !=
		     sizeof(*stats64) / sizeof(u64));
	for (i = 0; i < n; i++)
		dst[i] = src[i];
#endif
}
EXPORT_SYMBOL(netdev_stats_to_stats64);

/**
 *	dev_get_stats	- get network device statistics
 *	@dev: device to get statistics from
 *	@storage: place to store stats
 *
 *	Get network statistics from device. Return @storage.
 *	The device driver may provide its own method by setting
 *	dev->netdev_ops->get_stats64 or dev->netdev_ops->get_stats;
 *	otherwise the internal statistics structure is used.
 */
struct rtnl_link_stats64 *dev_get_stats(struct net_device *dev,
					struct rtnl_link_stats64 *storage)
{
	const struct net_device_ops *ops = dev->netdev_ops;

	if (ops->ndo_get_stats64) {
		memset(storage, 0, sizeof(*storage));
		ops->ndo_get_stats64(dev, storage);
	} else if (ops->ndo_get_stats) {
		netdev_stats_to_stats64(storage, ops->ndo_get_stats(dev));
	} else {
		netdev_stats_to_stats64(storage, &dev->stats);
	}
	storage->rx_dropped += atomic_long_read(&dev->rx_dropped);
	return storage;
}
EXPORT_SYMBOL(dev_get_stats);

struct netdev_queue *dev_ingress_queue_create(struct net_device *dev)
{
	struct netdev_queue *queue = dev_ingress_queue(dev);

#ifdef CONFIG_NET_CLS_ACT
	if (queue)
		return queue;
	queue = kzalloc(sizeof(*queue), GFP_KERNEL);
	if (!queue)
		return NULL;
	netdev_init_one_queue(dev, queue, NULL);
	queue->qdisc = &noop_qdisc;
	queue->qdisc_sleeping = &noop_qdisc;
	rcu_assign_pointer(dev->ingress_queue, queue);
#endif
	return queue;
}

static const struct ethtool_ops default_ethtool_ops;

void netdev_set_default_ethtool_ops(struct net_device *dev,
				    const struct ethtool_ops *ops)
{
	if (dev->ethtool_ops == &default_ethtool_ops)
		dev->ethtool_ops = ops;
}
EXPORT_SYMBOL_GPL(netdev_set_default_ethtool_ops);

void netdev_freemem(struct net_device *dev)
{
	char *addr = (char *)dev - dev->padded;

	if (is_vmalloc_addr(addr))
		vfree(addr);
	else
		kfree(addr);
}

/**
 *	alloc_netdev_mqs - allocate network device
 *	@sizeof_priv:	size of private data to allocate space for
 *	@name:		device name format string
 *	@setup:		callback to initialize device
 *	@txqs:		the number of TX subqueues to allocate
 *	@rxqs:		the number of RX subqueues to allocate
 *
 *	Allocates a struct net_device with private data area for driver use
 *	and performs basic initialization.  Also allocates subqueue structs
 *	for each queue on the device.
 */
struct net_device *alloc_netdev_mqs(int sizeof_priv, const char *name,
		void (*setup)(struct net_device *),
		unsigned int txqs, unsigned int rxqs)
{
	struct net_device *dev;
	size_t alloc_size;
	struct net_device *p;

	BUG_ON(strlen(name) >= sizeof(dev->name));

	if (txqs < 1) {
		pr_err("alloc_netdev: Unable to allocate device with zero queues\n");
		return NULL;
	}

#ifdef CONFIG_SYSFS
	if (rxqs < 1) {
		pr_err("alloc_netdev: Unable to allocate device with zero RX queues\n");
		return NULL;
	}
#endif

	alloc_size = sizeof(struct net_device);
	if (sizeof_priv) {
		/* ensure 32-byte alignment of private area */
		alloc_size = ALIGN(alloc_size, NETDEV_ALIGN);
		alloc_size += sizeof_priv;
	}
	/* ensure 32-byte alignment of whole construct */
	alloc_size += NETDEV_ALIGN - 1;

	p = kzalloc(alloc_size, GFP_KERNEL | __GFP_NOWARN | __GFP_REPEAT);
	if (!p)
		p = vzalloc(alloc_size);
	if (!p)
		return NULL;

	dev = PTR_ALIGN(p, NETDEV_ALIGN);
	dev->padded = (char *)dev - (char *)p;

	dev->pcpu_refcnt = alloc_percpu(int);
	if (!dev->pcpu_refcnt)
		goto free_dev;

	if (dev_addr_init(dev))
		goto free_pcpu;

	dev_mc_init(dev);
	dev_uc_init(dev);

	dev_net_set(dev, &init_net);

	dev->gso_max_size = GSO_MAX_SIZE;
	dev->gso_max_segs = GSO_MAX_SEGS;

	INIT_LIST_HEAD(&dev->napi_list);
	INIT_LIST_HEAD(&dev->unreg_list);
	INIT_LIST_HEAD(&dev->close_list);
	INIT_LIST_HEAD(&dev->link_watch_list);
	INIT_LIST_HEAD(&dev->adj_list.upper);
	INIT_LIST_HEAD(&dev->adj_list.lower);
	INIT_LIST_HEAD(&dev->all_adj_list.upper);
	INIT_LIST_HEAD(&dev->all_adj_list.lower);
	dev->priv_flags = IFF_XMIT_DST_RELEASE;
	setup(dev);

	dev->num_tx_queues = txqs;
	dev->real_num_tx_queues = txqs;
	if (netif_alloc_netdev_queues(dev))
		goto free_all;

#ifdef CONFIG_SYSFS
	dev->num_rx_queues = rxqs;
	dev->real_num_rx_queues = rxqs;
	if (netif_alloc_rx_queues(dev))
		goto free_all;
#endif

	strcpy(dev->name, name);
	dev->group = INIT_NETDEV_GROUP;
	if (!dev->ethtool_ops)
		dev->ethtool_ops = &default_ethtool_ops;
	return dev;

free_all:
	free_netdev(dev);
	return NULL;

free_pcpu:
	free_percpu(dev->pcpu_refcnt);
	netif_free_tx_queues(dev);
#ifdef CONFIG_SYSFS
	kfree(dev->_rx);
#endif

free_dev:
	netdev_freemem(dev);
	return NULL;
}
EXPORT_SYMBOL(alloc_netdev_mqs);

/**
 *	free_netdev - free network device
 *	@dev: device
 *
 *	This function does the last stage of destroying an allocated device
 * 	interface. The reference to the device object is released.
 *	If this is the last reference then it will be freed.
 */
void free_netdev(struct net_device *dev)
{
	struct napi_struct *p, *n;

	release_net(dev_net(dev));

	netif_free_tx_queues(dev);
#ifdef CONFIG_SYSFS
	kfree(dev->_rx);
#endif

	kfree(rcu_dereference_protected(dev->ingress_queue, 1));

	/* Flush device addresses */
	dev_addr_flush(dev);

	list_for_each_entry_safe(p, n, &dev->napi_list, dev_list)
		netif_napi_del(p);

	free_percpu(dev->pcpu_refcnt);
	dev->pcpu_refcnt = NULL;

	/*  Compatibility with error handling in drivers */
	if (dev->reg_state == NETREG_UNINITIALIZED) {
		netdev_freemem(dev);
		return;
	}

	BUG_ON(dev->reg_state != NETREG_UNREGISTERED);
	dev->reg_state = NETREG_RELEASED;

	/* will free via device release */
	put_device(&dev->dev);
}
EXPORT_SYMBOL(free_netdev);

/**
 *	synchronize_net -  Synchronize with packet receive processing
 *
 *	Wait for packets currently being received to be done.
 *	Does not block later packets from starting.
 */
void synchronize_net(void)
{
	might_sleep();
	if (rtnl_is_locked())
		synchronize_rcu_expedited();
	else
		synchronize_rcu();
}
EXPORT_SYMBOL(synchronize_net);

/**
 *	unregister_netdevice_queue - remove device from the kernel
 *	@dev: device
 *	@head: list
 *
 *	This function shuts down a device interface and removes it
 *	from the kernel tables.
 *	If head not NULL, device is queued to be unregistered later.
 *
 *	Callers must hold the rtnl semaphore.  You may want
 *	unregister_netdev() instead of this.
 */

void unregister_netdevice_queue(struct net_device *dev, struct list_head *head)
{
	ASSERT_RTNL();

	if (head) {
		list_move_tail(&dev->unreg_list, head);
	} else {
		rollback_registered(dev);
		/* Finish processing unregister after unlock */
		net_set_todo(dev);
	}
}
EXPORT_SYMBOL(unregister_netdevice_queue);

/**
 *	unregister_netdevice_many - unregister many devices
 *	@head: list of devices
 */
void unregister_netdevice_many(struct list_head *head)
{
	struct net_device *dev;

	if (!list_empty(head)) {
		rollback_registered_many(head);
		list_for_each_entry(dev, head, unreg_list)
			net_set_todo(dev);
	}
}
EXPORT_SYMBOL(unregister_netdevice_many);

/**
 *	unregister_netdev - remove device from the kernel
 *	@dev: device
 *
 *	This function shuts down a device interface and removes it
 *	from the kernel tables.
 *
 *	This is just a wrapper for unregister_netdevice that takes
 *	the rtnl semaphore.  In general you want to use this and not
 *	unregister_netdevice.
 */
void unregister_netdev(struct net_device *dev)
{
	rtnl_lock();
	unregister_netdevice(dev);
	rtnl_unlock();
}
EXPORT_SYMBOL(unregister_netdev);

/**
 *	dev_change_net_namespace - move device to different nethost namespace
 *	@dev: device
 *	@net: network namespace
 *	@pat: If not NULL name pattern to try if the current device name
 *	      is already taken in the destination network namespace.
 *
 *	This function shuts down a device interface and moves it
 *	to a new network namespace. On success 0 is returned, on
 *	a failure a netagive errno code is returned.
 *
 *	Callers must hold the rtnl semaphore.
 */

int dev_change_net_namespace(struct net_device *dev, struct net *net, const char *pat)
{
	int err;

	ASSERT_RTNL();

	/* Don't allow namespace local devices to be moved. */
	err = -EINVAL;
	if (dev->features & NETIF_F_NETNS_LOCAL)
		goto out;

	/* Ensure the device has been registrered */
	if (dev->reg_state != NETREG_REGISTERED)
		goto out;

	/* Get out if there is nothing todo */
	err = 0;
	if (net_eq(dev_net(dev), net))
		goto out;

	/* Pick the destination device name, and ensure
	 * we can use it in the destination network namespace.
	 */
	err = -EEXIST;
	if (__dev_get_by_name(net, dev->name)) {
		/* We get here if we can't use the current device name */
		if (!pat)
			goto out;
		if (dev_get_valid_name(net, dev, pat) < 0)
			goto out;
	}

	/*
	 * And now a mini version of register_netdevice unregister_netdevice.
	 */

	/* If device is running close it first. */
	dev_close(dev);

	/* And unlink it from device chain */
	err = -ENODEV;
	unlist_netdevice(dev);

	synchronize_net();

	/* Shutdown queueing discipline. */
	dev_shutdown(dev);

	/* Notify protocols, that we are about to destroy
	   this device. They should clean all the things.

	   Note that dev->reg_state stays at NETREG_REGISTERED.
	   This is wanted because this way 8021q and macvlan know
	   the device is just moving and can keep their slaves up.
	*/
	call_netdevice_notifiers(NETDEV_UNREGISTER, dev);
	rcu_barrier();
	call_netdevice_notifiers(NETDEV_UNREGISTER_FINAL, dev);
	rtmsg_ifinfo(RTM_DELLINK, dev, ~0U, GFP_KERNEL);

	/*
	 *	Flush the unicast and multicast chains
	 */
	dev_uc_flush(dev);
	dev_mc_flush(dev);

	/* Send a netdev-removed uevent to the old namespace */
	kobject_uevent(&dev->dev.kobj, KOBJ_REMOVE);

	/* Actually switch the network namespace */
	dev_net_set(dev, net);

	/* If there is an ifindex conflict assign a new one */
	if (__dev_get_by_index(net, dev->ifindex)) {
		int iflink = (dev->iflink == dev->ifindex);
		dev->ifindex = dev_new_index(net);
		if (iflink)
			dev->iflink = dev->ifindex;
	}

	/* Send a netdev-add uevent to the new namespace */
	kobject_uevent(&dev->dev.kobj, KOBJ_ADD);

	/* Fixup kobjects */
	err = device_rename(&dev->dev, dev->name);
	WARN_ON(err);

	/* Add the device back in the hashes */
	list_netdevice(dev);

	/* Notify protocols, that a new device appeared. */
	call_netdevice_notifiers(NETDEV_REGISTER, dev);

	/*
	 *	Prevent userspace races by waiting until the network
	 *	device is fully setup before sending notifications.
	 */
	rtmsg_ifinfo(RTM_NEWLINK, dev, ~0U, GFP_KERNEL);

	synchronize_net();
	err = 0;
out:
	return err;
}
EXPORT_SYMBOL_GPL(dev_change_net_namespace);

static int dev_cpu_callback(struct notifier_block *nfb,
			    unsigned long action,
			    void *ocpu)
{
	struct sk_buff **list_skb;
	struct sk_buff *skb;
	unsigned int cpu, oldcpu = (unsigned long)ocpu;
	struct softnet_data *sd, *oldsd;

	if (action != CPU_DEAD && action != CPU_DEAD_FROZEN)
		return NOTIFY_OK;

	local_irq_disable();
	cpu = smp_processor_id();
	sd = &per_cpu(softnet_data, cpu);
	oldsd = &per_cpu(softnet_data, oldcpu);

	/* Find end of our completion_queue. */
	list_skb = &sd->completion_queue;
	while (*list_skb)
		list_skb = &(*list_skb)->next;
	/* Append completion queue from offline CPU. */
	*list_skb = oldsd->completion_queue;
	oldsd->completion_queue = NULL;

	/* Append output queue from offline CPU. */
	if (oldsd->output_queue) {
		*sd->output_queue_tailp = oldsd->output_queue;
		sd->output_queue_tailp = oldsd->output_queue_tailp;
		oldsd->output_queue = NULL;
		oldsd->output_queue_tailp = &oldsd->output_queue;
	}
	/* Append NAPI poll list from offline CPU. */
	if (!list_empty(&oldsd->poll_list)) {
		list_splice_init(&oldsd->poll_list, &sd->poll_list);
		raise_softirq_irqoff(NET_RX_SOFTIRQ);
	}

	raise_softirq_irqoff(NET_TX_SOFTIRQ);
	local_irq_enable();

	/* Process offline CPU's input_pkt_queue */
	while ((skb = __skb_dequeue(&oldsd->process_queue))) {
		netif_rx_internal(skb);
		input_queue_head_incr(oldsd);
	}
	while ((skb = __skb_dequeue(&oldsd->input_pkt_queue))) {
		netif_rx_internal(skb);
		input_queue_head_incr(oldsd);
	}

	return NOTIFY_OK;
}


/**
 *	netdev_increment_features - increment feature set by one
 *	@all: current feature set
 *	@one: new feature set
 *	@mask: mask feature set
 *
 *	Computes a new feature set after adding a device with feature set
 *	@one to the master device with current feature set @all.  Will not
 *	enable anything that is off in @mask. Returns the new feature set.
 */
netdev_features_t netdev_increment_features(netdev_features_t all,
	netdev_features_t one, netdev_features_t mask)
{
	if (mask & NETIF_F_GEN_CSUM)
		mask |= NETIF_F_ALL_CSUM;
	mask |= NETIF_F_VLAN_CHALLENGED;

	all |= one & (NETIF_F_ONE_FOR_ALL|NETIF_F_ALL_CSUM) & mask;
	all &= one | ~NETIF_F_ALL_FOR_ALL;

	/* If one device supports hw checksumming, set for all. */
	if (all & NETIF_F_GEN_CSUM)
		all &= ~(NETIF_F_ALL_CSUM & ~NETIF_F_GEN_CSUM);

	return all;
}
EXPORT_SYMBOL(netdev_increment_features);

static struct hlist_head * __net_init netdev_create_hash(void)
{
	int i;
	struct hlist_head *hash;

	hash = kmalloc(sizeof(*hash) * NETDEV_HASHENTRIES, GFP_KERNEL);
	if (hash != NULL)
		for (i = 0; i < NETDEV_HASHENTRIES; i++)
			INIT_HLIST_HEAD(&hash[i]);

	return hash;
}

/* Initialize per network namespace state */
static int __net_init netdev_init(struct net *net)
{
	if (net != &init_net)
		INIT_LIST_HEAD(&net->dev_base_head);

	net->dev_name_head = netdev_create_hash();
	if (net->dev_name_head == NULL)
		goto err_name;

	net->dev_index_head = netdev_create_hash();
	if (net->dev_index_head == NULL)
		goto err_idx;

	return 0;

err_idx:
	kfree(net->dev_name_head);
err_name:
	return -ENOMEM;
}

/**
 *	netdev_drivername - network driver for the device
 *	@dev: network device
 *
 *	Determine network driver for device.
 */
const char *netdev_drivername(const struct net_device *dev)
{
	const struct device_driver *driver;
	const struct device *parent;
	const char *empty = "";

	parent = dev->dev.parent;
	if (!parent)
		return empty;

	driver = parent->driver;
	if (driver && driver->name)
		return driver->name;
	return empty;
}

static int __netdev_printk(const char *level, const struct net_device *dev,
			   struct va_format *vaf)
{
	int r;

	if (dev && dev->dev.parent) {
		r = dev_printk_emit(level[1] - '0',
				    dev->dev.parent,
				    "%s %s %s: %pV",
				    dev_driver_string(dev->dev.parent),
				    dev_name(dev->dev.parent),
				    netdev_name(dev), vaf);
	} else if (dev) {
		r = printk("%s%s: %pV", level, netdev_name(dev), vaf);
	} else {
		r = printk("%s(NULL net_device): %pV", level, vaf);
	}

	return r;
}

int netdev_printk(const char *level, const struct net_device *dev,
		  const char *format, ...)
{
	struct va_format vaf;
	va_list args;
	int r;

	va_start(args, format);

	vaf.fmt = format;
	vaf.va = &args;

	r = __netdev_printk(level, dev, &vaf);

	va_end(args);

	return r;
}
EXPORT_SYMBOL(netdev_printk);

#define define_netdev_printk_level(func, level)			\
int func(const struct net_device *dev, const char *fmt, ...)	\
{								\
	int r;							\
	struct va_format vaf;					\
	va_list args;						\
								\
	va_start(args, fmt);					\
								\
	vaf.fmt = fmt;						\
	vaf.va = &args;						\
								\
	r = __netdev_printk(level, dev, &vaf);			\
								\
	va_end(args);						\
								\
	return r;						\
}								\
EXPORT_SYMBOL(func);

define_netdev_printk_level(netdev_emerg, KERN_EMERG);
define_netdev_printk_level(netdev_alert, KERN_ALERT);
define_netdev_printk_level(netdev_crit, KERN_CRIT);
define_netdev_printk_level(netdev_err, KERN_ERR);
define_netdev_printk_level(netdev_warn, KERN_WARNING);
define_netdev_printk_level(netdev_notice, KERN_NOTICE);
define_netdev_printk_level(netdev_info, KERN_INFO);

static void __net_exit netdev_exit(struct net *net)
{
	kfree(net->dev_name_head);
	kfree(net->dev_index_head);
}

static struct pernet_operations __net_initdata netdev_net_ops = {
	.init = netdev_init,
	.exit = netdev_exit,
};

static void __net_exit default_device_exit(struct net *net)
{
	struct net_device *dev, *aux;
	/*
	 * Push all migratable network devices back to the
	 * initial network namespace
	 */
	rtnl_lock();
	for_each_netdev_safe(net, dev, aux) {
		int err;
		char fb_name[IFNAMSIZ];

		/* Ignore unmoveable devices (i.e. loopback) */
		if (dev->features & NETIF_F_NETNS_LOCAL)
			continue;

		/* Leave virtual devices for the generic cleanup */
		if (dev->rtnl_link_ops)
			continue;

		/* Push remaining network devices to init_net */
		snprintf(fb_name, IFNAMSIZ, "dev%d", dev->ifindex);
		err = dev_change_net_namespace(dev, &init_net, fb_name);
		if (err) {
			pr_emerg("%s: failed to move %s to init_net: %d\n",
				 __func__, dev->name, err);
			BUG();
		}
	}
	rtnl_unlock();
}

static void __net_exit rtnl_lock_unregistering(struct list_head *net_list)
{
	/* Return with the rtnl_lock held when there are no network
	 * devices unregistering in any network namespace in net_list.
	 */
	struct net *net;
	bool unregistering;
	DEFINE_WAIT(wait);

	for (;;) {
		prepare_to_wait(&netdev_unregistering_wq, &wait,
				TASK_UNINTERRUPTIBLE);
		unregistering = false;
		rtnl_lock();
		list_for_each_entry(net, net_list, exit_list) {
			if (net->dev_unreg_count > 0) {
				unregistering = true;
				break;
			}
		}
		if (!unregistering)
			break;
		__rtnl_unlock();
		schedule();
	}
	finish_wait(&netdev_unregistering_wq, &wait);
}

static void __net_exit default_device_exit_batch(struct list_head *net_list)
{
	/* At exit all network devices most be removed from a network
	 * namespace.  Do this in the reverse order of registration.
	 * Do this across as many network namespaces as possible to
	 * improve batching efficiency.
	 */
	struct net_device *dev;
	struct net *net;
	LIST_HEAD(dev_kill_list);

	/* To prevent network device cleanup code from dereferencing
	 * loopback devices or network devices that have been freed
	 * wait here for all pending unregistrations to complete,
	 * before unregistring the loopback device and allowing the
	 * network namespace be freed.
	 *
	 * The netdev todo list containing all network devices
	 * unregistrations that happen in default_device_exit_batch
	 * will run in the rtnl_unlock() at the end of
	 * default_device_exit_batch.
	 */
	rtnl_lock_unregistering(net_list);
	list_for_each_entry(net, net_list, exit_list) {
		for_each_netdev_reverse(net, dev) {
			if (dev->rtnl_link_ops)
				dev->rtnl_link_ops->dellink(dev, &dev_kill_list);
			else
				unregister_netdevice_queue(dev, &dev_kill_list);
		}
	}
	unregister_netdevice_many(&dev_kill_list);
	list_del(&dev_kill_list);
	rtnl_unlock();
}

static struct pernet_operations __net_initdata default_device_ops = {
	.exit = default_device_exit,
	.exit_batch = default_device_exit_batch,
};

/*
 *	Initialize the DEV module. At boot time this walks the device list and
 *	unhooks any devices that fail to initialise (normally hardware not
 *	present) and leaves us with a valid list of present and active devices.
 *
 */

/*
 *       This is called single threaded during boot, so no need
 *       to take the rtnl semaphore.
 */
static int __init net_dev_init(void)
{
	int i, rc = -ENOMEM;

	BUG_ON(!dev_boot_phase);

	if (dev_proc_init())
		goto out;

	if (netdev_kobject_init())
		goto out;

	INIT_LIST_HEAD(&ptype_all);
	for (i = 0; i < PTYPE_HASH_SIZE; i++)
		INIT_LIST_HEAD(&ptype_base[i]);

	INIT_LIST_HEAD(&offload_base);

	if (register_pernet_subsys(&netdev_net_ops))
		goto out;

	/*
	 *	Initialise the packet receive queues.
	 */

	for_each_possible_cpu(i) {
		struct softnet_data *sd = &per_cpu(softnet_data, i);

		skb_queue_head_init(&sd->input_pkt_queue);
		skb_queue_head_init(&sd->process_queue);
		INIT_LIST_HEAD(&sd->poll_list);
		sd->output_queue_tailp = &sd->output_queue;
#ifdef CONFIG_RPS
		sd->csd.func = rps_trigger_softirq;
		sd->csd.info = sd;
		sd->cpu = i;
#endif

		sd->backlog.poll = process_backlog;
		sd->backlog.weight = weight_p;
	}

	dev_boot_phase = 0;

	/* The loopback device is special if any other network devices
	 * is present in a network namespace the loopback device must
	 * be present. Since we now dynamically allocate and free the
	 * loopback device ensure this invariant is maintained by
	 * keeping the loopback device as the first device on the
	 * list of network devices.  Ensuring the loopback devices
	 * is the first device that appears and the last network device
	 * that disappears.
	 */
	if (register_pernet_device(&loopback_net_ops))
		goto out;

	if (register_pernet_device(&default_device_ops))
		goto out;

	open_softirq(NET_TX_SOFTIRQ, net_tx_action);
	open_softirq(NET_RX_SOFTIRQ, net_rx_action);

	hotcpu_notifier(dev_cpu_callback, 0);
	dst_init();
	rc = 0;
out:
	return rc;
}

subsys_initcall(net_dev_init);<|MERGE_RESOLUTION|>--- conflicted
+++ resolved
@@ -2532,15 +2532,9 @@
 				NETIF_F_GEN_CSUM | NETIF_F_HW_VLAN_CTAG_TX |
 				NETIF_F_HW_VLAN_STAG_TX;
 
-<<<<<<< HEAD
-	return harmonize_features(skb, features);
-}
-EXPORT_SYMBOL(netif_skb_features);
-=======
 	return harmonize_features(skb, dev, features);
 }
 EXPORT_SYMBOL(netif_skb_dev_features);
->>>>>>> e3703f8c
 
 int dev_hard_start_xmit(struct sk_buff *skb, struct net_device *dev,
 			struct netdev_queue *txq)
@@ -4645,11 +4639,7 @@
 }
 EXPORT_SYMBOL(netdev_master_upper_dev_get_rcu);
 
-<<<<<<< HEAD
-int netdev_adjacent_sysfs_add(struct net_device *dev,
-=======
 static int netdev_adjacent_sysfs_add(struct net_device *dev,
->>>>>>> e3703f8c
 			      struct net_device *adj_dev,
 			      struct list_head *dev_list)
 {
@@ -4659,11 +4649,7 @@
 	return sysfs_create_link(&(dev->dev.kobj), &(adj_dev->dev.kobj),
 				 linkname);
 }
-<<<<<<< HEAD
-void netdev_adjacent_sysfs_del(struct net_device *dev,
-=======
 static void netdev_adjacent_sysfs_del(struct net_device *dev,
->>>>>>> e3703f8c
 			       char *name,
 			       struct list_head *dev_list)
 {
