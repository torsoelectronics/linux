--- conflicted
+++ resolved
@@ -610,11 +610,7 @@
 
 config TOUCHSCREEN_USB_ETT_TC45USB
 	default y
-<<<<<<< HEAD
-	bool "ET&T USB series TC4UM/TC5UH touchscreen controller support" if EMBEDDED
-=======
 	bool "ET&T USB series TC4UM/TC5UH touchscreen controller support" if EXPERT
->>>>>>> e92427b2
 	depends on TOUCHSCREEN_USB_COMPOSITE
 
 config TOUCHSCREEN_USB_NEXIO
