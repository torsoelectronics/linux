--- conflicted
+++ resolved
@@ -730,10 +730,6 @@
 	 */
 	struct iwl_mvm_vif *bf_allowed_vif;
 
-<<<<<<< HEAD
-	enum iwl_ucode_type cur_ucode;
-=======
->>>>>>> bb176f67
 	bool hw_registered;
 	bool calibrating;
 	u32 error_event_table[2];
@@ -882,13 +878,6 @@
 
 	/* -1 for always, 0 for never, >0 for that many times */
 	s8 fw_restart;
-<<<<<<< HEAD
-	u8 fw_dbg_conf;
-	struct delayed_work fw_dump_wk;
-	const struct iwl_mvm_dump_desc *fw_dump_desc;
-	const struct iwl_fw_dbg_trigger_tlv *fw_dump_trig;
-=======
->>>>>>> bb176f67
 
 #ifdef CONFIG_IWLWIFI_LEDS
 	struct led_classdev led;
@@ -1052,10 +1041,6 @@
  * @IWL_MVM_STATUS_IN_D0I3: NIC is in D0i3
  * @IWL_MVM_STATUS_ROC_AUX_RUNNING: AUX remain-on-channel is running
  * @IWL_MVM_STATUS_D3_RECONFIG: D3 reconfiguration is being done
-<<<<<<< HEAD
- * @IWL_MVM_STATUS_DUMPING_FW_LOG: FW log is being dumped
-=======
->>>>>>> bb176f67
  * @IWL_MVM_STATUS_FIRMWARE_RUNNING: firmware is running
  */
 enum iwl_mvm_status {
@@ -1067,10 +1052,6 @@
 	IWL_MVM_STATUS_IN_D0I3,
 	IWL_MVM_STATUS_ROC_AUX_RUNNING,
 	IWL_MVM_STATUS_D3_RECONFIG,
-<<<<<<< HEAD
-	IWL_MVM_STATUS_DUMPING_FW_LOG,
-=======
->>>>>>> bb176f67
 	IWL_MVM_STATUS_FIRMWARE_RUNNING,
 };
 
@@ -1181,11 +1162,7 @@
 	 * Enable LAR only if it is supported by the FW (TLV) &&
 	 * enabled in the NVM
 	 */
-<<<<<<< HEAD
-	if (mvm->cfg->ext_nvm)
-=======
 	if (mvm->cfg->nvm_type == IWL_NVM_EXT)
->>>>>>> bb176f67
 		return nvm_lar && tlv_lar;
 	else
 		return tlv_lar;
@@ -1268,15 +1245,12 @@
 			  IWL_UCODE_TLV_API_NEW_RX_STATS);
 }
 
-<<<<<<< HEAD
-=======
 static inline bool iwl_mvm_has_new_ats_coex_api(struct iwl_mvm *mvm)
 {
 	return fw_has_api(&mvm->fw->ucode_capa,
 			  IWL_UCODE_TLV_API_COEX_ATS_EXTERNAL);
 }
 
->>>>>>> bb176f67
 static inline struct agg_tx_status *
 iwl_mvm_get_agg_status(struct iwl_mvm *mvm, void *tx_resp)
 {
@@ -1402,12 +1376,7 @@
 void iwl_mvm_accu_radio_stats(struct iwl_mvm *mvm);
 
 /* NVM */
-<<<<<<< HEAD
-int iwl_nvm_init(struct iwl_mvm *mvm, bool read_nvm_from_nic);
-int iwl_mvm_nvm_get_from_fw(struct iwl_mvm *mvm);
-=======
 int iwl_nvm_init(struct iwl_mvm *mvm);
->>>>>>> bb176f67
 int iwl_mvm_load_nvm_to_nic(struct iwl_mvm *mvm);
 int iwl_mvm_read_external_nvm(struct iwl_mvm *mvm);
 
@@ -1760,16 +1729,9 @@
 
 static inline void iwl_mvm_stop_device(struct iwl_mvm *mvm)
 {
-<<<<<<< HEAD
-	if (!iwl_mvm_has_new_tx_api(mvm))
-		iwl_free_fw_paging(mvm);
-	clear_bit(IWL_MVM_STATUS_FIRMWARE_RUNNING, &mvm->status);
-	mvm->fw_dbg_conf = FW_DBG_INVALID;
-=======
 	iwl_free_fw_paging(&mvm->fwrt);
 	clear_bit(IWL_MVM_STATUS_FIRMWARE_RUNNING, &mvm->status);
 	iwl_fw_dump_conf_clear(&mvm->fwrt);
->>>>>>> bb176f67
 	iwl_trans_stop_device(mvm->trans);
 }
 
@@ -1868,21 +1830,5 @@
 
 int iwl_mvm_sar_select_profile(struct iwl_mvm *mvm, int prof_a, int prof_b);
 int iwl_mvm_get_sar_geo_profile(struct iwl_mvm *mvm);
-<<<<<<< HEAD
-#else
-static inline
-int iwl_mvm_sar_select_profile(struct iwl_mvm *mvm, int prof_a, int prof_b)
-{
-	return -ENOENT;
-}
-
-static inline
-int iwl_mvm_get_sar_geo_profile(struct iwl_mvm *mvm)
-{
-	return -ENOENT;
-}
-#endif /* CONFIG_ACPI */
-=======
->>>>>>> bb176f67
 
 #endif /* __IWL_MVM_H__ */