--- conflicted
+++ resolved
@@ -399,14 +399,7 @@
 
 		reinit_completion(&ar->debug.fw_stats_complete);
 
-<<<<<<< HEAD
-		ret = ath10k_wmi_request_stats(ar,
-					       WMI_STAT_PDEV |
-					       WMI_STAT_VDEV |
-					       WMI_STAT_PEER);
-=======
 		ret = ath10k_wmi_request_stats(ar, ar->fw_stats_req_mask);
->>>>>>> 45c9abc0
 		if (ret) {
 			ath10k_warn(ar, "could not request stats (%d)\n", ret);
 			return ret;
