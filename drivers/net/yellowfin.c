--- conflicted
+++ resolved
@@ -346,14 +346,9 @@
 static int yellowfin_open(struct net_device *dev);
 static void yellowfin_timer(unsigned long data);
 static void yellowfin_tx_timeout(struct net_device *dev);
-<<<<<<< HEAD
-static void yellowfin_init_ring(struct net_device *dev);
+static int yellowfin_init_ring(struct net_device *dev);
 static netdev_tx_t yellowfin_start_xmit(struct sk_buff *skb,
 					struct net_device *dev);
-=======
-static int yellowfin_init_ring(struct net_device *dev);
-static int yellowfin_start_xmit(struct sk_buff *skb, struct net_device *dev);
->>>>>>> 2fbd3da3
 static irqreturn_t yellowfin_interrupt(int irq, void *dev_instance);
 static int yellowfin_rx(struct net_device *dev);
 static void yellowfin_error(struct net_device *dev, int intr_status);
